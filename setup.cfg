--- conflicted
+++ resolved
@@ -14,13 +14,8 @@
     E203, # Incompatible with black see https://github.com/psf/black/issues/315
     W503, # Incompatible with black
     B901 # Combine yield and return statements in one function
-<<<<<<< HEAD
-max-line-length = 88
-max-complexity = 20
-=======
 max-complexity = 83
 max-line-length = 138
->>>>>>> bed16016
 select = B,C,E,F,W,T4,B9
 # Required for flake8-typing-imports (v1.12.0)
 # The plugin doesn't yet read the value from pyproject.toml
