--- conflicted
+++ resolved
@@ -363,9 +363,9 @@
 
         raw_building._astroid_bootstrapping()
 
-<<<<<<< HEAD
-    def clear_cache(self):
-        """Clear the underlying caches. Also bootstraps the builtins module."""
+    def clear_cache(self) -> None:
+        """Clear the underlying cache, bootstrap the builtins module and
+        re-register transforms."""
         # import here because of cyclic imports
         # pylint: disable=import-outside-toplevel
         from astroid.inference_tip import clear_inference_tip_cache
@@ -375,6 +375,7 @@
         clear_inference_tip_cache()
 
         self.astroid_cache.clear()
+        AstroidManager.brain["_transform"] = TransformVisitor()
 
         for lru_cache in (
             LookupMixIn.lookup,
@@ -384,18 +385,10 @@
             lru_cache.cache_clear()
 
         self.bootstrap()
-=======
-    def clear_cache(self) -> None:
-        """Clear the underlying cache, bootstrap the builtins module and
-        re-register transforms."""
-        self.astroid_cache.clear()
-        AstroidManager.brain["_transform"] = TransformVisitor()
-        self.bootstrap()
 
         # Reload brain plugins. During initialisation this is done in astroid.__init__.py
         for module in BRAIN_MODULES_DIRECTORY.iterdir():
             if module.suffix == ".py":
                 module_spec = find_spec(f"astroid.brain.{module.stem}")
                 module_object = module_from_spec(module_spec)
-                module_spec.loader.exec_module(module_object)
->>>>>>> f125fa7a
+                module_spec.loader.exec_module(module_object)