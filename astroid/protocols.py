# Licensed under the LGPL: https://www.gnu.org/licenses/old-licenses/lgpl-2.1.en.html
# For details: https://github.com/PyCQA/astroid/blob/main/LICENSE
# Copyright (c) https://github.com/PyCQA/astroid/blob/main/CONTRIBUTORS.txt

"""this module contains a set of functions to handle python protocols for nodes
where it makes sense.
"""

from __future__ import annotations

import collections
import itertools
import operator as operator_mod
from collections.abc import Callable, Generator, Iterator, Sequence
from typing import Any, TypeVar

from astroid import arguments, bases, decorators, helpers, nodes, util
from astroid.const import Context
from astroid.context import InferenceContext, copy_context
from astroid.exceptions import (
    AstroidIndexError,
    AstroidTypeError,
    AttributeInferenceError,
    InferenceError,
    NoDefault,
)
from astroid.nodes import node_classes
<<<<<<< HEAD
from astroid.typing import ConstFactoryResult, InferenceResult
=======
from astroid.typing import (
    ConstFactoryResult,
    InferenceResult,
    SuccessfulInferenceResult,
)
>>>>>>> 3b673c4a

raw_building = util.lazy_import("raw_building")
objects = util.lazy_import("objects")


_TupleListNodeT = TypeVar("_TupleListNodeT", nodes.Tuple, nodes.List)


def _reflected_name(name) -> str:
    return "__r" + name[2:]


def _augmented_name(name) -> str:
    return "__i" + name[2:]


_CONTEXTLIB_MGR = "contextlib.contextmanager"
BIN_OP_METHOD = {
    "+": "__add__",
    "-": "__sub__",
    "/": "__truediv__",
    "//": "__floordiv__",
    "*": "__mul__",
    "**": "__pow__",
    "%": "__mod__",
    "&": "__and__",
    "|": "__or__",
    "^": "__xor__",
    "<<": "__lshift__",
    ">>": "__rshift__",
    "@": "__matmul__",
}

REFLECTED_BIN_OP_METHOD = {
    key: _reflected_name(value) for (key, value) in BIN_OP_METHOD.items()
}
AUGMENTED_OP_METHOD = {
    key + "=": _augmented_name(value) for (key, value) in BIN_OP_METHOD.items()
}

UNARY_OP_METHOD = {
    "+": "__pos__",
    "-": "__neg__",
    "~": "__invert__",
    "not": None,  # XXX not '__nonzero__'
}
_UNARY_OPERATORS: dict[str, Callable[[Any], Any]] = {
    "+": operator_mod.pos,
    "-": operator_mod.neg,
    "~": operator_mod.invert,
    "not": operator_mod.not_,
}


def _infer_unary_op(obj: Any, op: str) -> ConstFactoryResult:
    """Perform unary operation on `obj`, unless it is `NotImplemented`.

    Can raise TypeError if operation is unsupported.
    """
    if obj is NotImplemented:
        value = obj
    else:
        func = _UNARY_OPERATORS[op]
        value = func(obj)
    return nodes.const_factory(value)


nodes.Tuple.infer_unary_op = lambda self, op: _infer_unary_op(tuple(self.elts), op)
nodes.List.infer_unary_op = lambda self, op: _infer_unary_op(self.elts, op)
nodes.Set.infer_unary_op = lambda self, op: _infer_unary_op(set(self.elts), op)
nodes.Const.infer_unary_op = lambda self, op: _infer_unary_op(self.value, op)
nodes.Dict.infer_unary_op = lambda self, op: _infer_unary_op(dict(self.items), op)

# Binary operations

BIN_OP_IMPL = {
    "+": lambda a, b: a + b,
    "-": lambda a, b: a - b,
    "/": lambda a, b: a / b,
    "//": lambda a, b: a // b,
    "*": lambda a, b: a * b,
    "**": lambda a, b: a**b,
    "%": lambda a, b: a % b,
    "&": lambda a, b: a & b,
    "|": lambda a, b: a | b,
    "^": lambda a, b: a ^ b,
    "<<": lambda a, b: a << b,
    ">>": lambda a, b: a >> b,
    "@": operator_mod.matmul,
}
for _KEY, _IMPL in list(BIN_OP_IMPL.items()):
    BIN_OP_IMPL[_KEY + "="] = _IMPL


@decorators.yes_if_nothing_inferred
def const_infer_binary_op(
    self: nodes.Const,
    opnode: nodes.AugAssign | nodes.BinOp,
    operator: str,
    other: InferenceResult,
    context: InferenceContext,
    _: SuccessfulInferenceResult,
) -> Generator[ConstFactoryResult | type[util.Uninferable], None, None]:
    not_implemented = nodes.Const(NotImplemented)
    if isinstance(other, nodes.Const):
        if (
            operator == "**"
            and isinstance(self.value, (int, float))
            and isinstance(other.value, (int, float))
            and (self.value > 1e5 or other.value > 1e5)
        ):
            yield not_implemented
            return
        try:
            impl = BIN_OP_IMPL[operator]
            try:
                yield nodes.const_factory(impl(self.value, other.value))
            except TypeError:
                # ArithmeticError is not enough: float >> float is a TypeError
                yield not_implemented
            except Exception:  # pylint: disable=broad-except
                yield util.Uninferable
        except TypeError:
            yield not_implemented
    elif isinstance(self.value, str) and operator == "%":
        # TODO(cpopa): implement string interpolation later on.
        yield util.Uninferable
    else:
        yield not_implemented


nodes.Const.infer_binary_op = const_infer_binary_op


def _multiply_seq_by_int(
    self: _TupleListNodeT,
    opnode: nodes.AugAssign | nodes.BinOp,
    other: nodes.Const,
    context: InferenceContext,
) -> _TupleListNodeT:
    node = self.__class__(parent=opnode)
    filtered_elts = (
        helpers.safe_infer(elt, context) or util.Uninferable
        for elt in self.elts
        if elt is not util.Uninferable
    )
    node.elts = list(filtered_elts) * other.value
    return node


def _filter_uninferable_nodes(
    elts: Sequence[InferenceResult], context: InferenceContext
) -> Iterator[SuccessfulInferenceResult]:
    for elt in elts:
        if elt is util.Uninferable:
            yield nodes.Unknown()
        else:
            for inferred in elt.infer(context):
                if inferred is not util.Uninferable:
                    yield inferred
                else:
                    yield nodes.Unknown()


@decorators.yes_if_nothing_inferred
def tl_infer_binary_op(
    self: _TupleListNodeT,
    opnode: nodes.AugAssign | nodes.BinOp,
    operator: str,
    other: InferenceResult,
    context: InferenceContext,
    method: SuccessfulInferenceResult,
) -> Generator[_TupleListNodeT | nodes.Const | type[util.Uninferable], None, None]:
    """Infer a binary operation on a tuple or list.

    The instance on which the binary operation is performed is a tuple
    or list. This refers to the left-hand side of the operation, so:
    'tuple() + 1' or '[] + A()'
    """
    # For tuples and list the boundnode is no longer the tuple or list instance
    context.boundnode = None
    not_implemented = nodes.Const(NotImplemented)
    if isinstance(other, self.__class__) and operator == "+":
        node = self.__class__(parent=opnode)
        node.elts = list(
            itertools.chain(
                _filter_uninferable_nodes(self.elts, context),
                _filter_uninferable_nodes(other.elts, context),
            )
        )
        yield node
    elif isinstance(other, nodes.Const) and operator == "*":
        if not isinstance(other.value, int):
            yield not_implemented
            return
        yield _multiply_seq_by_int(self, opnode, other, context)
    elif isinstance(other, bases.Instance) and operator == "*":
        # Verify if the instance supports __index__.
        as_index = helpers.class_instance_as_index(other)
        if not as_index:
            yield util.Uninferable
        else:
            yield _multiply_seq_by_int(self, opnode, as_index, context)
    else:
        yield not_implemented


nodes.Tuple.infer_binary_op = tl_infer_binary_op
nodes.List.infer_binary_op = tl_infer_binary_op


@decorators.yes_if_nothing_inferred
def instance_class_infer_binary_op(
    self: bases.Instance | nodes.ClassDef,
    opnode: nodes.AugAssign | nodes.BinOp,
    operator: str,
    other: InferenceResult,
    context: InferenceContext,
    method: SuccessfulInferenceResult,
) -> Generator[InferenceResult, None, None]:
    return method.infer_call_result(self, context)


bases.Instance.infer_binary_op = instance_class_infer_binary_op
nodes.ClassDef.infer_binary_op = instance_class_infer_binary_op


# assignment ##################################################################

"""the assigned_stmts method is responsible to return the assigned statement
(e.g. not inferred) according to the assignment type.

The `assign_path` argument is used to record the lhs path of the original node.
For instance if we want assigned statements for 'c' in 'a, (b,c)', assign_path
will be [1, 1] once arrived to the Assign node.

The `context` argument is the current inference context which should be given
to any intermediary inference necessary.
"""


def _resolve_looppart(parts, assign_path, context):
    """recursive function to resolve multiple assignments on loops"""
    assign_path = assign_path[:]
    index = assign_path.pop(0)
    for part in parts:
        if part is util.Uninferable:
            continue
        if not hasattr(part, "itered"):
            continue
        try:
            itered = part.itered()
        except TypeError:
            continue
        try:
            if isinstance(itered[index], (nodes.Const, nodes.Name)):
                itered = [part]
        except IndexError:
            pass
        for stmt in itered:
            index_node = nodes.Const(index)
            try:
                assigned = stmt.getitem(index_node, context)
            except (AttributeError, AstroidTypeError, AstroidIndexError):
                continue
            if not assign_path:
                # we achieved to resolved the assignment path,
                # don't infer the last part
                yield assigned
            elif assigned is util.Uninferable:
                break
            else:
                # we are not yet on the last part of the path
                # search on each possibly inferred value
                try:
                    yield from _resolve_looppart(
                        assigned.infer(context), assign_path, context
                    )
                except InferenceError:
                    break


@decorators.raise_if_nothing_inferred
def for_assigned_stmts(
    self: nodes.For | nodes.Comprehension,
    node: node_classes.AssignedStmtsPossibleNode = None,
    context: InferenceContext | None = None,
    assign_path: list[int] | None = None,
) -> Any:
    if isinstance(self, nodes.AsyncFor) or getattr(self, "is_async", False):
        # Skip inferring of async code for now
        return dict(node=self, unknown=node, assign_path=assign_path, context=context)
    if assign_path is None:
        for lst in self.iter.infer(context):
            if isinstance(lst, (nodes.Tuple, nodes.List)):
                yield from lst.elts
    else:
        yield from _resolve_looppart(self.iter.infer(context), assign_path, context)
    return dict(node=self, unknown=node, assign_path=assign_path, context=context)


nodes.For.assigned_stmts = for_assigned_stmts
nodes.Comprehension.assigned_stmts = for_assigned_stmts


def sequence_assigned_stmts(
    self: nodes.Tuple | nodes.List,
    node: node_classes.AssignedStmtsPossibleNode = None,
    context: InferenceContext | None = None,
    assign_path: list[int] | None = None,
) -> Any:
    if assign_path is None:
        assign_path = []
    try:
        index = self.elts.index(node)  # type: ignore[arg-type]
    except ValueError as exc:
        raise InferenceError(
            "Tried to retrieve a node {node!r} which does not exist",
            node=self,
            assign_path=assign_path,
            context=context,
        ) from exc

    assign_path.insert(0, index)
    return self.parent.assigned_stmts(
        node=self, context=context, assign_path=assign_path
    )


nodes.Tuple.assigned_stmts = sequence_assigned_stmts
nodes.List.assigned_stmts = sequence_assigned_stmts


def assend_assigned_stmts(
    self: nodes.AssignName | nodes.AssignAttr,
    node: node_classes.AssignedStmtsPossibleNode = None,
    context: InferenceContext | None = None,
    assign_path: list[int] | None = None,
) -> Any:
    return self.parent.assigned_stmts(node=self, context=context)


nodes.AssignName.assigned_stmts = assend_assigned_stmts
nodes.AssignAttr.assigned_stmts = assend_assigned_stmts


def _arguments_infer_argname(
    self, name: str, context: InferenceContext
) -> Generator[InferenceResult, None, None]:
    # arguments information may be missing, in which case we can't do anything
    # more
    if not (self.arguments or self.vararg or self.kwarg):
        yield util.Uninferable
        return

    functype = self.parent.type
    # first argument of instance/class method
    if (
        self.arguments
        and getattr(self.arguments[0], "name", None) == name
        and functype != "staticmethod"
    ):
        cls = self.parent.parent.scope()
        is_metaclass = isinstance(cls, nodes.ClassDef) and cls.type == "metaclass"
        # If this is a metaclass, then the first argument will always
        # be the class, not an instance.
        if context.boundnode and isinstance(context.boundnode, bases.Instance):
            cls = context.boundnode._proxied
        if is_metaclass or functype == "classmethod":
            yield cls
            return
        if functype == "method":
            yield cls.instantiate_class()
            return

    if context and context.callcontext:
        callee = context.callcontext.callee
        while hasattr(callee, "_proxied"):
            callee = callee._proxied
        if getattr(callee, "name", None) == self.parent.name:
            call_site = arguments.CallSite(context.callcontext, context.extra_context)
            yield from call_site.infer_argument(self.parent, name, context)
            return

    if name == self.vararg:
        vararg = nodes.const_factory(())
        vararg.parent = self
        if not self.arguments and self.parent.name == "__init__":
            cls = self.parent.parent.scope()
            vararg.elts = [cls.instantiate_class()]
        yield vararg
        return
    if name == self.kwarg:
        kwarg = nodes.const_factory({})
        kwarg.parent = self
        yield kwarg
        return
    # if there is a default value, yield it. And then yield Uninferable to reflect
    # we can't guess given argument value
    try:
        context = copy_context(context)
        yield from self.default_value(name).infer(context)
        yield util.Uninferable
    except NoDefault:
        yield util.Uninferable


def arguments_assigned_stmts(
    self: nodes.Arguments,
    node: node_classes.AssignedStmtsPossibleNode = None,
    context: InferenceContext | None = None,
    assign_path: list[int] | None = None,
) -> Any:
    try:
        node_name = node.name  # type: ignore[union-attr]
    except AttributeError:
        # Added to handle edge cases where node.name is not defined.
        # https://github.com/PyCQA/astroid/pull/1644#discussion_r901545816
        node_name = None  # pragma: no cover

    if context and context.callcontext:
        callee = context.callcontext.callee
        while hasattr(callee, "_proxied"):
            callee = callee._proxied
    else:
        return _arguments_infer_argname(self, node_name, context)
    if node and getattr(callee, "name", None) == node.frame(future=True).name:
        # reset call context/name
        callcontext = context.callcontext
        context = copy_context(context)
        context.callcontext = None
        args = arguments.CallSite(callcontext, context=context)
        return args.infer_argument(self.parent, node_name, context)
    return _arguments_infer_argname(self, node_name, context)


nodes.Arguments.assigned_stmts = arguments_assigned_stmts


@decorators.raise_if_nothing_inferred
def assign_assigned_stmts(
    self: nodes.AugAssign | nodes.Assign | nodes.AnnAssign,
    node: node_classes.AssignedStmtsPossibleNode = None,
    context: InferenceContext | None = None,
    assign_path: list[int] | None = None,
) -> Any:
    if not assign_path:
        yield self.value
        return None
    yield from _resolve_assignment_parts(
        self.value.infer(context), assign_path, context
    )

    return dict(node=self, unknown=node, assign_path=assign_path, context=context)


def assign_annassigned_stmts(
    self: nodes.AnnAssign,
    node: node_classes.AssignedStmtsPossibleNode = None,
    context: InferenceContext | None = None,
    assign_path: list[int] | None = None,
) -> Any:
    for inferred in assign_assigned_stmts(self, node, context, assign_path):
        if inferred is None:
            yield util.Uninferable
        else:
            yield inferred


nodes.Assign.assigned_stmts = assign_assigned_stmts
nodes.AnnAssign.assigned_stmts = assign_annassigned_stmts
nodes.AugAssign.assigned_stmts = assign_assigned_stmts


def _resolve_assignment_parts(parts, assign_path, context):
    """recursive function to resolve multiple assignments"""
    assign_path = assign_path[:]
    index = assign_path.pop(0)
    for part in parts:
        assigned = None
        if isinstance(part, nodes.Dict):
            # A dictionary in an iterating context
            try:
                assigned, _ = part.items[index]
            except IndexError:
                return

        elif hasattr(part, "getitem"):
            index_node = nodes.Const(index)
            try:
                assigned = part.getitem(index_node, context)
            except (AstroidTypeError, AstroidIndexError):
                return

        if not assigned:
            return

        if not assign_path:
            # we achieved to resolved the assignment path, don't infer the
            # last part
            yield assigned
        elif assigned is util.Uninferable:
            return
        else:
            # we are not yet on the last part of the path search on each
            # possibly inferred value
            try:
                yield from _resolve_assignment_parts(
                    assigned.infer(context), assign_path, context
                )
            except InferenceError:
                return


@decorators.raise_if_nothing_inferred
def excepthandler_assigned_stmts(
    self: nodes.ExceptHandler,
    node: node_classes.AssignedStmtsPossibleNode = None,
    context: InferenceContext | None = None,
    assign_path: list[int] | None = None,
) -> Any:
    for assigned in node_classes.unpack_infer(self.type):
        if isinstance(assigned, nodes.ClassDef):
            assigned = objects.ExceptionInstance(assigned)

        yield assigned
    return dict(node=self, unknown=node, assign_path=assign_path, context=context)


nodes.ExceptHandler.assigned_stmts = excepthandler_assigned_stmts


def _infer_context_manager(self, mgr, context):
    try:
        inferred = next(mgr.infer(context=context))
    except StopIteration as e:
        raise InferenceError(node=mgr) from e
    if isinstance(inferred, bases.Generator):
        # Check if it is decorated with contextlib.contextmanager.
        func = inferred.parent
        if not func.decorators:
            raise InferenceError(
                "No decorators found on inferred generator %s", node=func
            )

        for decorator_node in func.decorators.nodes:
            decorator = next(decorator_node.infer(context=context), None)
            if isinstance(decorator, nodes.FunctionDef):
                if decorator.qname() == _CONTEXTLIB_MGR:
                    break
        else:
            # It doesn't interest us.
            raise InferenceError(node=func)
        try:
            yield next(inferred.infer_yield_types())
        except StopIteration as e:
            raise InferenceError(node=func) from e

    elif isinstance(inferred, bases.Instance):
        try:
            enter = next(inferred.igetattr("__enter__", context=context))
        except (InferenceError, AttributeInferenceError, StopIteration) as exc:
            raise InferenceError(node=inferred) from exc
        if not isinstance(enter, bases.BoundMethod):
            raise InferenceError(node=enter)
        yield from enter.infer_call_result(self, context)
    else:
        raise InferenceError(node=mgr)


@decorators.raise_if_nothing_inferred
def with_assigned_stmts(
    self: nodes.With,
    node: node_classes.AssignedStmtsPossibleNode = None,
    context: InferenceContext | None = None,
    assign_path: list[int] | None = None,
) -> Any:
    """Infer names and other nodes from a *with* statement.

    This enables only inference for name binding in a *with* statement.
    For instance, in the following code, inferring `func` will return
    the `ContextManager` class, not whatever ``__enter__`` returns.
    We are doing this intentionally, because we consider that the context
    manager result is whatever __enter__ returns and what it is binded
    using the ``as`` keyword.

        class ContextManager(object):
            def __enter__(self):
                return 42
        with ContextManager() as f:
            pass

        # ContextManager().infer() will return ContextManager
        # f.infer() will return 42.

    Arguments:
        self: nodes.With
        node: The target of the assignment, `as (a, b)` in `with foo as (a, b)`.
        context: Inference context used for caching already inferred objects
        assign_path:
            A list of indices, where each index specifies what item to fetch from
            the inference results.
    """
    try:
        mgr = next(mgr for (mgr, vars) in self.items if vars == node)
    except StopIteration:
        return None
    if assign_path is None:
        yield from _infer_context_manager(self, mgr, context)
    else:
        for result in _infer_context_manager(self, mgr, context):
            # Walk the assign_path and get the item at the final index.
            obj = result
            for index in assign_path:
                if not hasattr(obj, "elts"):
                    raise InferenceError(
                        "Wrong type ({targets!r}) for {node!r} assignment",
                        node=self,
                        targets=node,
                        assign_path=assign_path,
                        context=context,
                    )
                try:
                    obj = obj.elts[index]
                except IndexError as exc:
                    raise InferenceError(
                        "Tried to infer a nonexistent target with index {index} "
                        "in {node!r}.",
                        node=self,
                        targets=node,
                        assign_path=assign_path,
                        context=context,
                    ) from exc
                except TypeError as exc:
                    raise InferenceError(
                        "Tried to unpack a non-iterable value in {node!r}.",
                        node=self,
                        targets=node,
                        assign_path=assign_path,
                        context=context,
                    ) from exc
            yield obj
    return dict(node=self, unknown=node, assign_path=assign_path, context=context)


nodes.With.assigned_stmts = with_assigned_stmts


@decorators.raise_if_nothing_inferred
def named_expr_assigned_stmts(
    self: nodes.NamedExpr,
    node: node_classes.AssignedStmtsPossibleNode,
    context: InferenceContext | None = None,
    assign_path: list[int] | None = None,
) -> Any:
    """Infer names and other nodes from an assignment expression"""
    if self.target == node:
        yield from self.value.infer(context=context)
    else:
        raise InferenceError(
            "Cannot infer NamedExpr node {node!r}",
            node=self,
            assign_path=assign_path,
            context=context,
        )


nodes.NamedExpr.assigned_stmts = named_expr_assigned_stmts


@decorators.yes_if_nothing_inferred
def starred_assigned_stmts(  # noqa: C901
    self: nodes.Starred,
    node: node_classes.AssignedStmtsPossibleNode = None,
    context: InferenceContext | None = None,
    assign_path: list[int] | None = None,
) -> Any:
    """
    Arguments:
        self: nodes.Starred
        node: a node related to the current underlying Node.
        context: Inference context used for caching already inferred objects
        assign_path:
            A list of indices, where each index specifies what item to fetch from
            the inference results.
    """
    # pylint: disable=too-many-locals,too-many-statements
    def _determine_starred_iteration_lookups(
        starred: nodes.Starred, target: nodes.Tuple, lookups: list[tuple[int, int]]
    ) -> None:
        # Determine the lookups for the rhs of the iteration
        itered = target.itered()
        for index, element in enumerate(itered):
            if (
                isinstance(element, nodes.Starred)
                and element.value.name == starred.value.name
            ):
                lookups.append((index, len(itered)))
                break
            if isinstance(element, nodes.Tuple):
                lookups.append((index, len(element.itered())))
                _determine_starred_iteration_lookups(starred, element, lookups)

    stmt = self.statement(future=True)
    if not isinstance(stmt, (nodes.Assign, nodes.For)):
        raise InferenceError(
            "Statement {stmt!r} enclosing {node!r} must be an Assign or For node.",
            node=self,
            stmt=stmt,
            unknown=node,
            context=context,
        )

    if context is None:
        context = InferenceContext()

    if isinstance(stmt, nodes.Assign):
        value = stmt.value
        lhs = stmt.targets[0]
        if not isinstance(lhs, nodes.BaseContainer):
            yield util.Uninferable
            return

        if sum(1 for _ in lhs.nodes_of_class(nodes.Starred)) > 1:
            raise InferenceError(
                "Too many starred arguments in the assignment targets {lhs!r}.",
                node=self,
                targets=lhs,
                unknown=node,
                context=context,
            )

        try:
            rhs = next(value.infer(context))
        except (InferenceError, StopIteration):
            yield util.Uninferable
            return
        if rhs is util.Uninferable or not hasattr(rhs, "itered"):
            yield util.Uninferable
            return

        try:
            elts = collections.deque(rhs.itered())  # type: ignore[union-attr]
        except TypeError:
            yield util.Uninferable
            return

        # Unpack iteratively the values from the rhs of the assignment,
        # until the find the starred node. What will remain will
        # be the list of values which the Starred node will represent
        # This is done in two steps, from left to right to remove
        # anything before the starred node and from right to left
        # to remove anything after the starred node.

        for index, left_node in enumerate(lhs.elts):
            if not isinstance(left_node, nodes.Starred):
                if not elts:
                    break
                elts.popleft()
                continue
            lhs_elts = collections.deque(reversed(lhs.elts[index:]))
            for right_node in lhs_elts:
                if not isinstance(right_node, nodes.Starred):
                    if not elts:
                        break
                    elts.pop()
                    continue

                # We're done unpacking.
                packed = nodes.List(
                    ctx=Context.Store,
                    parent=self,
                    lineno=lhs.lineno,
                    col_offset=lhs.col_offset,
                )
                packed.postinit(elts=list(elts))
                yield packed
                break

    if isinstance(stmt, nodes.For):
        try:
            inferred_iterable = next(stmt.iter.infer(context=context))
        except (InferenceError, StopIteration):
            yield util.Uninferable
            return
        if inferred_iterable is util.Uninferable or not hasattr(
            inferred_iterable, "itered"
        ):
            yield util.Uninferable
            return
        try:
            itered = inferred_iterable.itered()  # type: ignore[union-attr]
        except TypeError:
            yield util.Uninferable
            return

        target = stmt.target

        if not isinstance(target, nodes.Tuple):
            raise InferenceError(
                "Could not make sense of this, the target must be a tuple",
                context=context,
            )

        lookups: list[tuple[int, int]] = []
        _determine_starred_iteration_lookups(self, target, lookups)
        if not lookups:
            raise InferenceError(
                "Could not make sense of this, needs at least a lookup", context=context
            )

        # Make the last lookup a slice, since that what we want for a Starred node
        last_element_index, last_element_length = lookups[-1]
        is_starred_last = last_element_index == (last_element_length - 1)

        lookup_slice = slice(
            last_element_index,
            None if is_starred_last else (last_element_length - last_element_index),
        )
        last_lookup = lookup_slice

        for element in itered:
            # We probably want to infer the potential values *for each* element in an
            # iterable, but we can't infer a list of all values, when only a list of
            # step values are expected:
            #
            # for a, *b in [...]:
            #   b
            #
            # *b* should now point to just the elements at that particular iteration step,
            # which astroid can't know about.

            found_element = None
            for index, lookup in enumerate(lookups):
                if not hasattr(element, "itered"):
                    break
                if index + 1 is len(lookups):
                    cur_lookup: slice | int = last_lookup
                else:
                    # Grab just the index, not the whole length
                    cur_lookup = lookup[0]
                try:
                    itered_inner_element = element.itered()
                    element = itered_inner_element[cur_lookup]
                except IndexError:
                    break
                except TypeError:
                    # Most likely the itered() call failed, cannot make sense of this
                    yield util.Uninferable
                    return
                else:
                    found_element = element

            unpacked = nodes.List(
                ctx=Context.Store,
                parent=self,
                lineno=self.lineno,
                col_offset=self.col_offset,
            )
            unpacked.postinit(elts=found_element or [])
            yield unpacked
            return

        yield util.Uninferable


nodes.Starred.assigned_stmts = starred_assigned_stmts


@decorators.yes_if_nothing_inferred
def match_mapping_assigned_stmts(
    self: nodes.MatchMapping,
    node: nodes.AssignName,
    context: InferenceContext | None = None,
    assign_path: None = None,
) -> Generator[nodes.NodeNG, None, None]:
    """Return empty generator (return -> raises StopIteration) so inferred value
    is Uninferable.
    """
    return
    yield


nodes.MatchMapping.assigned_stmts = match_mapping_assigned_stmts


@decorators.yes_if_nothing_inferred
def match_star_assigned_stmts(
    self: nodes.MatchStar,
    node: nodes.AssignName,
    context: InferenceContext | None = None,
    assign_path: None = None,
) -> Generator[nodes.NodeNG, None, None]:
    """Return empty generator (return -> raises StopIteration) so inferred value
    is Uninferable.
    """
    return
    yield


nodes.MatchStar.assigned_stmts = match_star_assigned_stmts


@decorators.yes_if_nothing_inferred
def match_as_assigned_stmts(
    self: nodes.MatchAs,
    node: nodes.AssignName,
    context: InferenceContext | None = None,
    assign_path: None = None,
) -> Generator[nodes.NodeNG, None, None]:
    """Infer MatchAs as the Match subject if it's the only MatchCase pattern
    else raise StopIteration to yield Uninferable.
    """
    if (
        isinstance(self.parent, nodes.MatchCase)
        and isinstance(self.parent.parent, nodes.Match)
        and self.pattern is None
    ):
        yield self.parent.parent.subject


nodes.MatchAs.assigned_stmts = match_as_assigned_stmts<|MERGE_RESOLUTION|>--- conflicted
+++ resolved
@@ -25,15 +25,11 @@
     NoDefault,
 )
 from astroid.nodes import node_classes
-<<<<<<< HEAD
-from astroid.typing import ConstFactoryResult, InferenceResult
-=======
 from astroid.typing import (
     ConstFactoryResult,
     InferenceResult,
     SuccessfulInferenceResult,
 )
->>>>>>> 3b673c4a
 
 raw_building = util.lazy_import("raw_building")
 objects = util.lazy_import("objects")
