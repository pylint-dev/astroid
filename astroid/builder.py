# copyright 2003-2014 LOGILAB S.A. (Paris, FRANCE), all rights reserved.
# contact http://www.logilab.fr/ -- mailto:contact@logilab.fr
#
# This file is part of astroid.
#
# astroid is free software: you can redistribute it and/or modify it
# under the terms of the GNU Lesser General Public License as published by the
# Free Software Foundation, either version 2.1 of the License, or (at your
# option) any later version.
#
# astroid is distributed in the hope that it will be useful, but
# WITHOUT ANY WARRANTY; without even the implied warranty of MERCHANTABILITY or
# FITNESS FOR A PARTICULAR PURPOSE.  See the GNU Lesser General Public License
# for more details.
#
# You should have received a copy of the GNU Lesser General Public License along
# with astroid. If not, see <http://www.gnu.org/licenses/>.
"""The AstroidBuilder makes astroid from living object and / or from _ast

The builder is not thread safe and can't be used to parse different sources
at the same time.
"""
from __future__ import with_statement

import _ast
import os
import sys
import textwrap

from astroid import bases
from astroid import exceptions
from astroid import manager
from astroid import modutils
from astroid import raw_building
from astroid import rebuilder


def _parse(string):
    return compile(string, "<string>", 'exec', _ast.PyCF_ONLY_AST)


if sys.version_info >= (3, 0):
    # pylint: disable=no-name-in-module; We don't understand flows yet.
    from tokenize import detect_encoding

    def open_source_file(filename):
        with open(filename, 'rb') as byte_stream:
            encoding = detect_encoding(byte_stream.readline)[0]
        stream = open(filename, 'r', newline=None, encoding=encoding)
        try:
            data = stream.read()
        except UnicodeError:  # wrong encoding
            # detect_encoding returns utf-8 if no encoding specified
            msg = 'Wrong (%s) or no encoding specified' % encoding
            raise exceptions.AstroidBuildingException(msg)
        return stream, encoding, data

else:
    import re

    _ENCODING_RGX = re.compile(r"\s*#+.*coding[:=]\s*([-\w.]+)")

    def _guess_encoding(string):
        """get encoding from a python file as string or return None if not found"""
        # check for UTF-8 byte-order mark
        if string.startswith('\xef\xbb\xbf'):
            return 'UTF-8'
        for line in string.split('\n', 2)[:2]:
            # check for encoding declaration
            match = _ENCODING_RGX.match(line)
            if match is not None:
                return match.group(1)

    def open_source_file(filename):
        """get data for parsing a file"""
        stream = open(filename, 'U')
        data = stream.read()
        encoding = _guess_encoding(data)
        return stream, encoding, data


MANAGER = manager.AstroidManager()


class AstroidBuilder(raw_building.InspectBuilder):
    """Class for building an astroid tree from source code or from a live module."""

    def __init__(self, manager=None):
        super(AstroidBuilder, self).__init__()
        self._manager = manager or MANAGER

    def module_build(self, module, modname=None):
        """Build an astroid from a living module instance."""
        node = None
        path = getattr(module, '__file__', None)
        if path is not None:
            path_, ext = os.path.splitext(modutils._path_from_filename(path))
            if ext in ('.py', '.pyc', '.pyo') and os.path.exists(path_ + '.py'):
                node = self.file_build(path_ + '.py', modname)
        if node is None:
            # this is a built-in module
            # get a partial representation by introspection
            node = self.inspect_build(module, modname=modname, path=path)
            # we have to handle transformation by ourselves since the rebuilder
            # isn't called for builtin nodes
            #
            # XXX it's then only called for Module nodes, not for underlying
            # nodes
            node = self._manager.transform(node)
        return node

    def file_build(self, path, modname=None):
        """Build astroid from a source code file (i.e. from an ast)

        *path* is expected to be a python source file
        """
        try:
            stream, encoding, data = open_source_file(path)
        except IOError as exc:
            msg = 'Unable to load file %r (%s)' % (path, exc)
            raise exceptions.AstroidBuildingException(msg)
        except SyntaxError as exc:  # py3k encoding specification error
            raise exceptions.AstroidBuildingException(exc)
        except LookupError as exc:  # unknown encoding
            raise exceptions.AstroidBuildingException(exc)
        with stream:
            # get module name if necessary
            if modname is None:
                try:
                    modname = '.'.join(modutils.modpath_from_file(path))
                except ImportError:
                    modname = os.path.splitext(os.path.basename(path))[0]
            # build astroid representation
            module = self._data_build(data, modname, path)
            return self._post_build(module, encoding)

    def string_build(self, data, modname='', path=None):
        """Build astroid from source code string."""
        module = self._data_build(data, modname, path)
        module.file_bytes = data.encode('utf-8')
        return self._post_build(module, 'utf-8')

    def _post_build(self, module, encoding):
        """Handles encoding and delayed nodes after a module has been built"""
        module.file_encoding = encoding
        self._manager.cache_module(module)
        # post tree building steps after we stored the module in the cache:
        for from_node in module._from_nodes:
            if from_node.modname == '__future__':
                for symbol, _ in from_node.names:
                    module.future_imports.add(symbol)
            self.add_from_names_to_locals(from_node)
        # handle delayed assattr nodes
        for delayed in module._delayed_assattr:
            self.delayed_assattr(delayed)
        return module

    def _data_build(self, data, modname, path):
        """Build tree node from data and add some informations"""
        try:
            node = _parse(data + '\n')
        except (TypeError, ValueError, SyntaxError) as exc:
            raise exceptions.AstroidBuildingException(exc)
        if path is not None:
            node_file = os.path.abspath(path)
        else:
            node_file = '<?>'
        if modname.endswith('.__init__'):
            modname = modname[:-9]
            package = True
        else:
            package = path and path.find('__init__.py') > -1 or False
        builder = rebuilder.TreeRebuilder(self._manager)
        module = builder.visit_module(node, modname, node_file, package)
        module._from_nodes = builder._from_nodes
        module._delayed_assattr = builder._delayed_assattr
        return module

    def add_from_names_to_locals(self, node):
        """Store imported names to the locals

        Resort the locals if coming from a delayed node
        """
        _key_func = lambda node: node.fromlineno
        def sort_locals(my_list):
            my_list.sort(key=_key_func)

        for (name, asname) in node.names:
            if name == '*':
                try:
                    imported = node.do_import_module()
                except exceptions.InferenceError:
                    continue
                for name in imported.wildcard_import_names():
                    node.parent.set_local(name, node)
                    sort_locals(node.parent.scope().locals[name])
            else:
                node.parent.set_local(asname or name, node)
                sort_locals(node.parent.scope().locals[asname or name])

    def delayed_assattr(self, node):
        """Visit a AssAttr node

        This adds name to locals and handle members definition.
        """
        try:
            frame = node.frame()
<<<<<<< HEAD
            for inferred in node.expr.infer():
                if inferred is YES:
                    continue
                try:
                    if inferred.__class__ is Instance:
                        inferred = inferred._proxied
                        iattrs = inferred.instance_attrs
                    elif isinstance(inferred, Instance):
=======
            for infered in node.expr.infer():
                if infered is bases.YES:
                    continue
                try:
                    if infered.__class__ is bases.Instance:
                        infered = infered._proxied
                        iattrs = infered.instance_attrs
                    elif isinstance(infered, bases.Instance):
>>>>>>> b1824e8f
                        # Const, Tuple, ... we may be wrong, may be not, but
                        # anyway we don't want to pollute builtin's namespace
                        continue
                    elif inferred.is_function:
                        iattrs = inferred.instance_attrs
                    else:
                        iattrs = inferred.locals
                except AttributeError:
                    # XXX log error
                    continue
                values = iattrs.setdefault(node.attrname, [])
                if node in values:
                    continue
                # get assign in __init__ first XXX useful ?
                if (frame.name == '__init__' and values and
                        not values[0].frame().name == '__init__'):
                    values.insert(0, node)
                else:
                    values.append(node)
        except exceptions.InferenceError:
            pass


def parse(code, module_name='', path=None):
    """Parses a source string in order to obtain an astroid AST from it

    :param str code: The code for the module.
    :param str module_name: The name for the module, if any
    :param str path: The path for the module
    """
    code = textwrap.dedent(code)
    return AstroidBuilder(MANAGER).string_build(
        code, modname=module_name, path=path)<|MERGE_RESOLUTION|>--- conflicted
+++ resolved
@@ -205,25 +205,14 @@
         """
         try:
             frame = node.frame()
-<<<<<<< HEAD
             for inferred in node.expr.infer():
-                if inferred is YES:
+                if inferred is bases.YES:
                     continue
                 try:
-                    if inferred.__class__ is Instance:
+                    if inferred.__class__ is bases.Instance:
                         inferred = inferred._proxied
                         iattrs = inferred.instance_attrs
-                    elif isinstance(inferred, Instance):
-=======
-            for infered in node.expr.infer():
-                if infered is bases.YES:
-                    continue
-                try:
-                    if infered.__class__ is bases.Instance:
-                        infered = infered._proxied
-                        iattrs = infered.instance_attrs
-                    elif isinstance(infered, bases.Instance):
->>>>>>> b1824e8f
+                    elif isinstance(inferred, bases.Instance):
                         # Const, Tuple, ... we may be wrong, may be not, but
                         # anyway we don't want to pollute builtin's namespace
                         continue
