--- conflicted
+++ resolved
@@ -32,11 +32,8 @@
 import py_compile
 import socket
 import sys
-<<<<<<< HEAD
 import textwrap
-=======
 import tempfile
->>>>>>> a7d0a18e
 import unittest
 
 import pytest
