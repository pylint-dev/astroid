[tox]
envlist = py35, py36, py37, py38, pypy, pylint
skip_missing_interpreters = true

[testenv:pylint]
deps =
   git+https://github.com/pycqa/pylint@master
   pytest
commands = pylint -rn --rcfile={toxinidir}/pylintrc {toxinidir}/astroid

pylint: git+https://github.com/pycqa/pylint@master

[testenv]
deps =
  pypy: backports.functools_lru_cache
  pypy: enum34
  lazy-object-proxy==1.4.*
  ; we have a brain for nose
  ; we use pytest for tests
  nose
  py35,py36,py37: numpy
<<<<<<< HEAD
  py35,py36: attr
=======
  py35,py36,py37: attr
>>>>>>> 1cce2085
  py35,py36,py37: typed_ast>=1.4.0,<1.5
  pytest
  python-dateutil
  pypy: singledispatch
  six~=1.12
  wrapt==1.11.*
  coverage<5

setenv =
    COVERAGE_FILE = {toxinidir}/.coverage.{envname}

commands =
    ; --pyargs is needed so the directory astroid doesn't shadow the tox
    ; installed astroid package
    ; This is important for tests' test data which create files
    ; inside the package
    python -Wi {envsitepackagesdir}/coverage run -m pytest --pyargs {posargs:tests}

[testenv:formatting]
basepython = python3
deps = black==18.6b4
commands = black --check --exclude "tests/testdata" astroid tests
changedir = {toxinidir}

[testenv:coveralls]
setenv =
    COVERAGE_FILE = {toxinidir}/.coverage
passenv =
    *
deps =
    coverage<5
    coveralls
skip_install = true
commands =
    python {envsitepackagesdir}/coverage combine --append
    python {envsitepackagesdir}/coverage report --rcfile={toxinidir}/.coveragerc -m
    - coveralls --rcfile={toxinidir}/.coveragerc
changedir = {toxinidir}

[testenv:coverage-erase]
setenv =
    COVERAGE_FILE = {toxinidir}/.coverage
deps =
    coverage<5
skip_install = true
commands =
    python {envsitepackagesdir}/coverage erase
changedir = {toxinidir}

[testenv:docs]
skipsdist = True
usedevelop = True
changedir = doc/
deps =
    sphinx

commands =
    sphinx-build -b html . build<|MERGE_RESOLUTION|>--- conflicted
+++ resolved
@@ -19,11 +19,7 @@
   ; we use pytest for tests
   nose
   py35,py36,py37: numpy
-<<<<<<< HEAD
-  py35,py36: attr
-=======
   py35,py36,py37: attr
->>>>>>> 1cce2085
   py35,py36,py37: typed_ast>=1.4.0,<1.5
   pytest
   python-dateutil
