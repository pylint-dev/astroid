--- conflicted
+++ resolved
@@ -7,15 +7,6 @@
 
 import warnings
 from typing import Any, Final, Literal
-
-<<<<<<< HEAD
-if sys.version_info >= (3, 8):
-    from typing import Final, Literal
-else:
-    from typing_extensions import Final, Literal
-=======
-import lazy_object_proxy
->>>>>>> a91a8d60
 
 
 class UninferableBase:
