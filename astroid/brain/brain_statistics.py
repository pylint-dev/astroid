# Licensed under the LGPL: https://www.gnu.org/licenses/old-licenses/lgpl-2.1.en.html
# For details: https://github.com/pylint-dev/astroid/blob/main/LICENSE
# Copyright (c) https://github.com/pylint-dev/astroid/blob/main/CONTRIBUTORS.txt

"""Astroid hooks for understanding statistics library module.

Provides inference improvements for statistics module functions that have
complex runtime behavior difficult to analyze statically.
"""

from __future__ import annotations

from collections.abc import Iterator
from typing import TYPE_CHECKING

from astroid import nodes
from astroid.context import InferenceContext
from astroid.inference_tip import inference_tip
from astroid.manager import AstroidManager
from astroid.util import Uninferable

if TYPE_CHECKING:
    from astroid.typing import InferenceResult


def _looks_like_statistics_quantiles(node: nodes.Call) -> bool:
    """Check if this is a call to statistics.quantiles."""
<<<<<<< HEAD
    # Case 1: statistics.quantiles(...)
    if isinstance(node.func, nodes.Attribute):
        if node.func.attrname != "quantiles":
            return False
        if isinstance(node.func.expr, nodes.Name):
            if node.func.expr.name == "statistics":
                return True

    # Case 2: from statistics import quantiles; quantiles(...)
    if isinstance(node.func, nodes.Name) and node.func.name == "quantiles":
        # Check if quantiles was imported from statistics
        try:
            frame = node.frame()
            if "quantiles" in frame.locals:
                # Look for import from statistics
                for stmt in frame.body:
                    if (
                        isinstance(stmt, nodes.ImportFrom)
                        and stmt.modname == "statistics"
                        and any(name[0] == "quantiles" for name in stmt.names or [])
                    ):
                        return True
        except (AttributeError, TypeError):
            # If we can't determine the import context, be conservative
            pass

=======
    match node.func:
        case nodes.Attribute(expr=nodes.Name(name="statistics"), attrname="quantiles"):
            # Case 1: statistics.quantiles(...)
            return True
        case nodes.Name(name="quantiles"):
            # Case 2: from statistics import quantiles; quantiles(...)
            # Check if quantiles was imported from statistics
            try:
                frame = node.frame()
                if "quantiles" in frame.locals:
                    # Look for import from statistics
                    for stmt in frame.body:
                        if (
                            isinstance(stmt, nodes.ImportFrom)
                            and stmt.modname == "statistics"
                            and any(name[0] == "quantiles" for name in stmt.names or [])
                        ):
                            return True
            except (AttributeError, TypeError):
                # If we can't determine the import context, be conservative
                pass
>>>>>>> 03671410
    return False


def infer_statistics_quantiles(
    node: nodes.Call, context: InferenceContext | None = None
) -> Iterator[InferenceResult]:
    """Infer the result of statistics.quantiles() calls.

    Returns Uninferable because quantiles() has complex runtime behavior
    that cannot be statically analyzed, preventing false positives in
    pylint's unbalanced-tuple-unpacking checker.

    statistics.quantiles() returns a list with (n-1) elements, but static
    analysis sees only the empty list initializations in the function body.
    """
    yield Uninferable


def register(manager: AstroidManager) -> None:
    """Register statistics-specific inference improvements."""
    manager.register_transform(
        nodes.Call,
        inference_tip(infer_statistics_quantiles),
        _looks_like_statistics_quantiles,
    )<|MERGE_RESOLUTION|>--- conflicted
+++ resolved
@@ -25,34 +25,6 @@
 
 def _looks_like_statistics_quantiles(node: nodes.Call) -> bool:
     """Check if this is a call to statistics.quantiles."""
-<<<<<<< HEAD
-    # Case 1: statistics.quantiles(...)
-    if isinstance(node.func, nodes.Attribute):
-        if node.func.attrname != "quantiles":
-            return False
-        if isinstance(node.func.expr, nodes.Name):
-            if node.func.expr.name == "statistics":
-                return True
-
-    # Case 2: from statistics import quantiles; quantiles(...)
-    if isinstance(node.func, nodes.Name) and node.func.name == "quantiles":
-        # Check if quantiles was imported from statistics
-        try:
-            frame = node.frame()
-            if "quantiles" in frame.locals:
-                # Look for import from statistics
-                for stmt in frame.body:
-                    if (
-                        isinstance(stmt, nodes.ImportFrom)
-                        and stmt.modname == "statistics"
-                        and any(name[0] == "quantiles" for name in stmt.names or [])
-                    ):
-                        return True
-        except (AttributeError, TypeError):
-            # If we can't determine the import context, be conservative
-            pass
-
-=======
     match node.func:
         case nodes.Attribute(expr=nodes.Name(name="statistics"), attrname="quantiles"):
             # Case 1: statistics.quantiles(...)
@@ -74,7 +46,6 @@
             except (AttributeError, TypeError):
                 # If we can't determine the import context, be conservative
                 pass
->>>>>>> 03671410
     return False
 
 
