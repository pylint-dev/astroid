--- conflicted
+++ resolved
@@ -6628,7 +6628,7 @@
     builder.file_build(str(DATA_DIR / "module_dict_items_call" / "test.py"), "models")
 
 
-<<<<<<< HEAD
+
 def test_imported_module_var_inferable():
     """
     Module variables can be imported and inferred successfully as part of binary operators.
@@ -6683,7 +6683,7 @@
         assert i_w_val.as_string() == "['w', 'v']"
     finally:
         AstroidManager().astroid_cache = cache_init
-=======
+
 def test_recursion_on_inference_tip() -> None:
     """Regression test for recursion in inference tip.
 
@@ -6726,7 +6726,7 @@
     """Regression test for https://github.com/PyCQA/astroid/issues/817."""
     funcdef: nodes.FunctionDef = extract_node("def func(): pass")
     next(funcdef._infer())
->>>>>>> 0bf711f8
+
 
 
 if __name__ == "__main__":
