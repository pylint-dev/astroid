--- conflicted
+++ resolved
@@ -176,13 +176,8 @@
         return value
 
 
-<<<<<<< HEAD
-def has_known_bases(klass, context: InferenceContext | None = None):
-    """Return true if all base classes of a class could be inferred."""
-=======
-def has_known_bases(klass, context=None) -> bool:
+def has_known_bases(klass, context: InferenceContext | None = None) -> bool:
     """Return whether all base classes of a class could be inferred."""
->>>>>>> 595c8bb4
     try:
         return klass._all_bases_known
     except AttributeError:
