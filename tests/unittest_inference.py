# Copyright (c) 2006-2015 LOGILAB S.A. (Paris, FRANCE) <contact@logilab.fr>
# Copyright (c) 2007 Marien Zwart <marienz@gentoo.org>
# Copyright (c) 2013-2014 Google, Inc.
# Copyright (c) 2014-2021 Claudiu Popa <pcmanticore@gmail.com>
# Copyright (c) 2014 Eevee (Alex Munroe) <amunroe@yelp.com>
# Copyright (c) 2015-2016 Ceridwen <ceridwenv@gmail.com>
# Copyright (c) 2015 Dmitry Pribysh <dmand@yandex.ru>
# Copyright (c) 2015 Rene Zhang <rz99@cornell.edu>
# Copyright (c) 2016 Jakub Wilk <jwilk@jwilk.net>
# Copyright (c) 2017 Hugo <hugovk@users.noreply.github.com>
# Copyright (c) 2017 Łukasz Rogalski <rogalski.91@gmail.com>
# Copyright (c) 2017 Calen Pennington <cale@edx.org>
# Copyright (c) 2017 Calen Pennington <calen.pennington@gmail.com>
# Copyright (c) 2017 David Euresti <david@dropbox.com>
# Copyright (c) 2017 Derek Gustafson <degustaf@gmail.com>
# Copyright (c) 2018 Bryce Guinta <bryce.paul.guinta@gmail.com>
# Copyright (c) 2018 Daniel Martin <daniel.martin@crowdstrike.com>
# Copyright (c) 2018 Ville Skyttä <ville.skytta@iki.fi>
# Copyright (c) 2018 Anthony Sottile <asottile@umich.edu>
# Copyright (c) 2019, 2021 David Liu <david@cs.toronto.edu>
# Copyright (c) 2019-2021 hippo91 <guillaume.peillex@gmail.com>
# Copyright (c) 2019 Stanislav Levin <slev@altlinux.org>
# Copyright (c) 2019 Ashley Whetter <ashley@awhetter.co.uk>
# Copyright (c) 2019 Hugo van Kemenade <hugovk@users.noreply.github.com>
# Copyright (c) 2020 David Gilman <davidgilman1@gmail.com>
# Copyright (c) 2020 Peter Kolbus <peter.kolbus@gmail.com>
# Copyright (c) 2020 Karthikeyan Singaravelan <tir.karthi@gmail.com>
# Copyright (c) 2020 Bryce Guinta <bryce.guinta@protonmail.com>
# Copyright (c) 2021 Pierre Sassoulas <pierre.sassoulas@gmail.com>
# Copyright (c) 2021 Tushar Sadhwani <86737547+tushar-deepsource@users.noreply.github.com>
# Copyright (c) 2021 Kian Meng, Ang <kianmeng.ang@gmail.com>
# Copyright (c) 2021 Jacob Walls <jacobtylerwalls@gmail.com>
# Copyright (c) 2021 Nick Drozd <nicholasdrozd@gmail.com>
# Copyright (c) 2021 Dmitry Shachnev <mitya57@users.noreply.github.com>
# Copyright (c) 2021 Daniël van Noord <13665637+DanielNoord@users.noreply.github.com>
# Copyright (c) 2021 Marc Mueller <30130371+cdce8p@users.noreply.github.com>
# Copyright (c) 2021 Andrew Haigh <hello@nelf.in>
# Copyright (c) 2021 doranid <ddandd@gmail.com>
# Copyright (c) 2021 Francis Charette Migneault <francis.charette.migneault@gmail.com>

# Licensed under the LGPL: https://www.gnu.org/licenses/old-licenses/lgpl-2.1.en.html
# For details: https://github.com/PyCQA/astroid/blob/main/LICENSE

"""Tests for the astroid inference capabilities"""

import platform
import textwrap
import unittest
from abc import ABCMeta
from functools import partial
from pathlib import Path
from typing import Any, Callable, Dict, List, Tuple, Union
from unittest.mock import patch

import pytest

from astroid import Slice, arguments
from astroid import decorators as decoratorsmod
from astroid import helpers, nodes, objects, test_utils, util
from astroid.arguments import CallSite
from astroid.bases import BoundMethod, Instance, UnboundMethod
from astroid.builder import AstroidBuilder, extract_node, parse
from astroid.const import PY38_PLUS, PY39_PLUS
from astroid.context import InferenceContext
from astroid.exceptions import (
    AstroidTypeError,
    AttributeInferenceError,
    InferenceError,
    NotFoundError,
)
from astroid.inference import infer_end as inference_infer_end
from astroid.manager import AstroidManager
from astroid.objects import ExceptionInstance

from . import resources

try:
    import six  # pylint: disable=unused-import

    HAS_SIX = True
except ImportError:
    HAS_SIX = False


def get_node_of_class(start_from: nodes.FunctionDef, klass: type) -> nodes.Attribute:
    return next(start_from.nodes_of_class(klass))


builder = AstroidBuilder()

EXC_MODULE = "builtins"
BOOL_SPECIAL_METHOD = "__bool__"
DATA_DIR = Path(__file__).parent / "testdata" / "python3" / "data"


class InferenceUtilsTest(unittest.TestCase):
    def test_path_wrapper(self) -> None:
        def infer_default(self: Any, *args: InferenceContext) -> None:
            raise InferenceError

        infer_default = decoratorsmod.path_wrapper(infer_default)
        infer_end = decoratorsmod.path_wrapper(inference_infer_end)
        with self.assertRaises(InferenceError):
            next(infer_default(1))
        self.assertEqual(next(infer_end(1)), 1)


def _assertInferElts(
    node_type: ABCMeta,
    self: "InferenceTest",
    node: Any,
    elts: Union[List[int], List[str]],
) -> None:
    inferred = next(node.infer())
    self.assertIsInstance(inferred, node_type)
    self.assertEqual(sorted(elt.value for elt in inferred.elts), elts)


def partialmethod(func, arg):
    """similar to functools.partial but return a lambda instead of a class so returned value may be
    turned into a method.
    """
    return lambda *args, **kwargs: func(arg, *args, **kwargs)


class InferenceTest(resources.SysPathSetup, unittest.TestCase):

    # additional assertInfer* method for builtin types

    def assertInferConst(self, node: nodes.Call, expected: str) -> None:
        inferred = next(node.infer())
        self.assertIsInstance(inferred, nodes.Const)
        self.assertEqual(inferred.value, expected)

    def assertInferDict(
        self, node: Union[nodes.Call, nodes.Dict, nodes.NodeNG], expected: Any
    ) -> None:
        inferred = next(node.infer())
        self.assertIsInstance(inferred, nodes.Dict)

        elts = {(key.value, value.value) for (key, value) in inferred.items}
        self.assertEqual(sorted(elts), sorted(expected.items()))

    assertInferTuple = partialmethod(_assertInferElts, nodes.Tuple)
    assertInferList = partialmethod(_assertInferElts, nodes.List)
    assertInferSet = partialmethod(_assertInferElts, nodes.Set)
    assertInferFrozenSet = partialmethod(_assertInferElts, objects.FrozenSet)

    CODE = """
        class C(object):
            "new style"
            attr = 4

            def meth1(self, arg1, optarg=0):
                var = object()
                print ("yo", arg1, optarg)
                self.iattr = "hop"
                return var

            def meth2(self):
                self.meth1(*self.meth3)

            def meth3(self, d=attr):
                b = self.attr
                c = self.iattr
                return b, c

        ex = Exception("msg")
        v = C().meth1(1)
        m_unbound = C.meth1
        m_bound = C().meth1
        a, b, c = ex, 1, "bonjour"
        [d, e, f] = [ex, 1.0, ("bonjour", v)]
        g, h = f
        i, (j, k) = "glup", f

        a, b= b, a # Gasp !
        """

    ast = parse(CODE, __name__)

    def test_infer_abstract_property_return_values(self) -> None:
        module = parse(
            """
        import abc

        class A(object):
            @abc.abstractproperty
            def test(self):
                return 42

        a = A()
        x = a.test
        """
        )
        inferred = next(module["x"].infer())
        self.assertIsInstance(inferred, nodes.Const)
        self.assertEqual(inferred.value, 42)

    def test_module_inference(self) -> None:
        inferred = self.ast.infer()
        obj = next(inferred)
        self.assertEqual(obj.name, __name__)
        self.assertEqual(obj.root().name, __name__)
        self.assertRaises(StopIteration, partial(next, inferred))

    def test_class_inference(self) -> None:
        inferred = self.ast["C"].infer()
        obj = next(inferred)
        self.assertEqual(obj.name, "C")
        self.assertEqual(obj.root().name, __name__)
        self.assertRaises(StopIteration, partial(next, inferred))

    def test_function_inference(self) -> None:
        inferred = self.ast["C"]["meth1"].infer()
        obj = next(inferred)
        self.assertEqual(obj.name, "meth1")
        self.assertEqual(obj.root().name, __name__)
        self.assertRaises(StopIteration, partial(next, inferred))

    def test_builtin_name_inference(self) -> None:
        inferred = self.ast["C"]["meth1"]["var"].infer()
        var = next(inferred)
        self.assertEqual(var.name, "object")
        self.assertEqual(var.root().name, "builtins")
        self.assertRaises(StopIteration, partial(next, inferred))

    def test_tupleassign_name_inference(self) -> None:
        inferred = self.ast["a"].infer()
        exc = next(inferred)
        self.assertIsInstance(exc, Instance)
        self.assertEqual(exc.name, "Exception")
        self.assertEqual(exc.root().name, EXC_MODULE)
        self.assertRaises(StopIteration, partial(next, inferred))
        inferred = self.ast["b"].infer()
        const = next(inferred)
        self.assertIsInstance(const, nodes.Const)
        self.assertEqual(const.value, 1)
        self.assertRaises(StopIteration, partial(next, inferred))
        inferred = self.ast["c"].infer()
        const = next(inferred)
        self.assertIsInstance(const, nodes.Const)
        self.assertEqual(const.value, "bonjour")
        self.assertRaises(StopIteration, partial(next, inferred))

    def test_listassign_name_inference(self) -> None:
        inferred = self.ast["d"].infer()
        exc = next(inferred)
        self.assertIsInstance(exc, Instance)
        self.assertEqual(exc.name, "Exception")
        self.assertEqual(exc.root().name, EXC_MODULE)
        self.assertRaises(StopIteration, partial(next, inferred))
        inferred = self.ast["e"].infer()
        const = next(inferred)
        self.assertIsInstance(const, nodes.Const)
        self.assertEqual(const.value, 1.0)
        self.assertRaises(StopIteration, partial(next, inferred))
        inferred = self.ast["f"].infer()
        const = next(inferred)
        self.assertIsInstance(const, nodes.Tuple)
        self.assertRaises(StopIteration, partial(next, inferred))

    def test_advanced_tupleassign_name_inference1(self) -> None:
        inferred = self.ast["g"].infer()
        const = next(inferred)
        self.assertIsInstance(const, nodes.Const)
        self.assertEqual(const.value, "bonjour")
        self.assertRaises(StopIteration, partial(next, inferred))
        inferred = self.ast["h"].infer()
        var = next(inferred)
        self.assertEqual(var.name, "object")
        self.assertEqual(var.root().name, "builtins")
        self.assertRaises(StopIteration, partial(next, inferred))

    def test_advanced_tupleassign_name_inference2(self) -> None:
        inferred = self.ast["i"].infer()
        const = next(inferred)
        self.assertIsInstance(const, nodes.Const)
        self.assertEqual(const.value, "glup")
        self.assertRaises(StopIteration, partial(next, inferred))
        inferred = self.ast["j"].infer()
        const = next(inferred)
        self.assertIsInstance(const, nodes.Const)
        self.assertEqual(const.value, "bonjour")
        self.assertRaises(StopIteration, partial(next, inferred))
        inferred = self.ast["k"].infer()
        var = next(inferred)
        self.assertEqual(var.name, "object")
        self.assertEqual(var.root().name, "builtins")
        self.assertRaises(StopIteration, partial(next, inferred))

    def test_swap_assign_inference(self) -> None:
        inferred = self.ast.locals["a"][1].infer()
        const = next(inferred)
        self.assertIsInstance(const, nodes.Const)
        self.assertEqual(const.value, 1)
        self.assertRaises(StopIteration, partial(next, inferred))
        inferred = self.ast.locals["b"][1].infer()
        exc = next(inferred)
        self.assertIsInstance(exc, Instance)
        self.assertEqual(exc.name, "Exception")
        self.assertEqual(exc.root().name, EXC_MODULE)
        self.assertRaises(StopIteration, partial(next, inferred))

    def test_getattr_inference1(self) -> None:
        inferred = self.ast["ex"].infer()
        exc = next(inferred)
        self.assertIsInstance(exc, Instance)
        self.assertEqual(exc.name, "Exception")
        self.assertEqual(exc.root().name, EXC_MODULE)
        self.assertRaises(StopIteration, partial(next, inferred))

    def test_getattr_inference2(self) -> None:
        inferred = get_node_of_class(self.ast["C"]["meth2"], nodes.Attribute).infer()
        meth1 = next(inferred)
        self.assertEqual(meth1.name, "meth1")
        self.assertEqual(meth1.root().name, __name__)
        self.assertRaises(StopIteration, partial(next, inferred))

    def test_getattr_inference3(self) -> None:
        inferred = self.ast["C"]["meth3"]["b"].infer()
        const = next(inferred)
        self.assertIsInstance(const, nodes.Const)
        self.assertEqual(const.value, 4)
        self.assertRaises(StopIteration, partial(next, inferred))

    def test_getattr_inference4(self) -> None:
        inferred = self.ast["C"]["meth3"]["c"].infer()
        const = next(inferred)
        self.assertIsInstance(const, nodes.Const)
        self.assertEqual(const.value, "hop")
        self.assertRaises(StopIteration, partial(next, inferred))

    def test_callfunc_inference(self) -> None:
        inferred = self.ast["v"].infer()
        meth1 = next(inferred)
        self.assertIsInstance(meth1, Instance)
        self.assertEqual(meth1.name, "object")
        self.assertEqual(meth1.root().name, "builtins")
        self.assertRaises(StopIteration, partial(next, inferred))

    def test_unbound_method_inference(self) -> None:
        inferred = self.ast["m_unbound"].infer()
        meth1 = next(inferred)
        self.assertIsInstance(meth1, UnboundMethod)
        self.assertEqual(meth1.name, "meth1")
        self.assertEqual(meth1.parent.frame().name, "C")
        self.assertEqual(meth1.parent.frame(future=True).name, "C")
        self.assertRaises(StopIteration, partial(next, inferred))

    def test_bound_method_inference(self) -> None:
        inferred = self.ast["m_bound"].infer()
        meth1 = next(inferred)
        self.assertIsInstance(meth1, BoundMethod)
        self.assertEqual(meth1.name, "meth1")
        self.assertEqual(meth1.parent.frame().name, "C")
        self.assertEqual(meth1.parent.frame(future=True).name, "C")
        self.assertRaises(StopIteration, partial(next, inferred))

    def test_args_default_inference1(self) -> None:
        optarg = test_utils.get_name_node(self.ast["C"]["meth1"], "optarg")
        inferred = optarg.infer()
        obj1 = next(inferred)
        self.assertIsInstance(obj1, nodes.Const)
        self.assertEqual(obj1.value, 0)
        obj1 = next(inferred)
        self.assertIs(obj1, util.Uninferable, obj1)
        self.assertRaises(StopIteration, partial(next, inferred))

    def test_args_default_inference2(self) -> None:
        inferred = self.ast["C"]["meth3"].ilookup("d")
        obj1 = next(inferred)
        self.assertIsInstance(obj1, nodes.Const)
        self.assertEqual(obj1.value, 4)
        obj1 = next(inferred)
        self.assertIs(obj1, util.Uninferable, obj1)
        self.assertRaises(StopIteration, partial(next, inferred))

    def test_inference_restrictions(self) -> None:
        inferred = test_utils.get_name_node(self.ast["C"]["meth1"], "arg1").infer()
        obj1 = next(inferred)
        self.assertIs(obj1, util.Uninferable, obj1)
        self.assertRaises(StopIteration, partial(next, inferred))

    def test_ancestors_inference(self) -> None:
        code = """
            class A(object):  #@
                pass

            class A(A):  #@
                pass
        """
        a1, a2 = extract_node(code, __name__)
        a2_ancestors = list(a2.ancestors())
        self.assertEqual(len(a2_ancestors), 2)
        self.assertIs(a2_ancestors[0], a1)

    def test_ancestors_inference2(self) -> None:
        code = """
            class A(object):  #@
                pass

            class B(A):  #@
                pass

            class A(B):  #@
                pass
        """
        a1, b, a2 = extract_node(code, __name__)
        a2_ancestors = list(a2.ancestors())
        self.assertEqual(len(a2_ancestors), 3)
        self.assertIs(a2_ancestors[0], b)
        self.assertIs(a2_ancestors[1], a1)

    def test_f_arg_f(self) -> None:
        code = """
            def f(f=1):
                return f

            a = f()
        """
        ast = parse(code, __name__)
        a = ast["a"]
        a_inferred = a.inferred()
        self.assertEqual(a_inferred[0].value, 1)
        self.assertEqual(len(a_inferred), 1)

    def test_exc_ancestors(self) -> None:
        code = """
        def f():
            raise __(NotImplementedError)
        """
        error = extract_node(code, __name__)
        nie = error.inferred()[0]
        self.assertIsInstance(nie, nodes.ClassDef)
        nie_ancestors = [c.name for c in nie.ancestors()]
        expected = ["RuntimeError", "Exception", "BaseException", "object"]
        self.assertEqual(nie_ancestors, expected)

    def test_except_inference(self) -> None:
        code = """
            try:
                print (hop)
            except NameError as ex:
                ex1 = ex
            except Exception as ex:
                ex2 = ex
                raise
        """
        ast = parse(code, __name__)
        ex1 = ast["ex1"]
        ex1_infer = ex1.infer()
        ex1 = next(ex1_infer)
        self.assertIsInstance(ex1, Instance)
        self.assertEqual(ex1.name, "NameError")
        self.assertRaises(StopIteration, partial(next, ex1_infer))
        ex2 = ast["ex2"]
        ex2_infer = ex2.infer()
        ex2 = next(ex2_infer)
        self.assertIsInstance(ex2, Instance)
        self.assertEqual(ex2.name, "Exception")
        self.assertRaises(StopIteration, partial(next, ex2_infer))

    def test_del1(self) -> None:
        code = """
            del undefined_attr
        """
        delete = extract_node(code, __name__)
        self.assertRaises(InferenceError, next, delete.infer())

    def test_del2(self) -> None:
        code = """
            a = 1
            b = a
            del a
            c = a
            a = 2
            d = a
        """
        ast = parse(code, __name__)
        n = ast["b"]
        n_infer = n.infer()
        inferred = next(n_infer)
        self.assertIsInstance(inferred, nodes.Const)
        self.assertEqual(inferred.value, 1)
        self.assertRaises(StopIteration, partial(next, n_infer))
        n = ast["c"]
        n_infer = n.infer()
        self.assertRaises(InferenceError, partial(next, n_infer))
        n = ast["d"]
        n_infer = n.infer()
        inferred = next(n_infer)
        self.assertIsInstance(inferred, nodes.Const)
        self.assertEqual(inferred.value, 2)
        self.assertRaises(StopIteration, partial(next, n_infer))

    def test_builtin_types(self) -> None:
        code = """
            l = [1]
            t = (2,)
            d = {}
            s = ''
            s2 = '_'
        """
        ast = parse(code, __name__)
        n = ast["l"]
        inferred = next(n.infer())
        self.assertIsInstance(inferred, nodes.List)
        self.assertIsInstance(inferred, Instance)
        self.assertEqual(inferred.getitem(nodes.Const(0)).value, 1)
        self.assertIsInstance(inferred._proxied, nodes.ClassDef)
        self.assertEqual(inferred._proxied.name, "list")
        self.assertIn("append", inferred._proxied.locals)
        n = ast["t"]
        inferred = next(n.infer())
        self.assertIsInstance(inferred, nodes.Tuple)
        self.assertIsInstance(inferred, Instance)
        self.assertEqual(inferred.getitem(nodes.Const(0)).value, 2)
        self.assertIsInstance(inferred._proxied, nodes.ClassDef)
        self.assertEqual(inferred._proxied.name, "tuple")
        n = ast["d"]
        inferred = next(n.infer())
        self.assertIsInstance(inferred, nodes.Dict)
        self.assertIsInstance(inferred, Instance)
        self.assertIsInstance(inferred._proxied, nodes.ClassDef)
        self.assertEqual(inferred._proxied.name, "dict")
        self.assertIn("get", inferred._proxied.locals)
        n = ast["s"]
        inferred = next(n.infer())
        self.assertIsInstance(inferred, nodes.Const)
        self.assertIsInstance(inferred, Instance)
        self.assertEqual(inferred.name, "str")
        self.assertIn("lower", inferred._proxied.locals)
        n = ast["s2"]
        inferred = next(n.infer())
        self.assertEqual(inferred.getitem(nodes.Const(0)).value, "_")

        code = "s = {1}"
        ast = parse(code, __name__)
        n = ast["s"]
        inferred = next(n.infer())
        self.assertIsInstance(inferred, nodes.Set)
        self.assertIsInstance(inferred, Instance)
        self.assertEqual(inferred.name, "set")
        self.assertIn("remove", inferred._proxied.locals)

    @pytest.mark.xfail(reason="Descriptors are not properly inferred as callable")
    def test_descriptor_are_callable(self):
        code = """
            class A:
                statm = staticmethod(open)
                clsm = classmethod('whatever')
        """
        ast = parse(code, __name__)
        statm = next(ast["A"].igetattr("statm"))
        self.assertTrue(statm.callable())
        clsm = next(ast["A"].igetattr("clsm"))
        self.assertFalse(clsm.callable())

    def test_bt_ancestor_crash(self) -> None:
        code = """
            class Warning(Warning):
                pass
        """
        ast = parse(code, __name__)
        w = ast["Warning"]
        ancestors = w.ancestors()
        ancestor = next(ancestors)
        self.assertEqual(ancestor.name, "Warning")
        self.assertEqual(ancestor.root().name, EXC_MODULE)
        ancestor = next(ancestors)
        self.assertEqual(ancestor.name, "Exception")
        self.assertEqual(ancestor.root().name, EXC_MODULE)
        ancestor = next(ancestors)
        self.assertEqual(ancestor.name, "BaseException")
        self.assertEqual(ancestor.root().name, EXC_MODULE)
        ancestor = next(ancestors)
        self.assertEqual(ancestor.name, "object")
        self.assertEqual(ancestor.root().name, "builtins")
        self.assertRaises(StopIteration, partial(next, ancestors))

    def test_method_argument(self) -> None:
        code = '''
            class ErudiEntitySchema:
                """an entity has a type, a set of subject and or object relations"""
                def __init__(self, e_type, **kwargs):
                    kwargs['e_type'] = e_type.capitalize().encode()

                def meth(self, e_type, *args, **kwargs):
                    kwargs['e_type'] = e_type.capitalize().encode()
                    print(args)
            '''
        ast = parse(code, __name__)
        arg = test_utils.get_name_node(ast["ErudiEntitySchema"]["__init__"], "e_type")
        self.assertEqual(
            [n.__class__ for n in arg.infer()], [util.Uninferable.__class__]
        )
        arg = test_utils.get_name_node(ast["ErudiEntitySchema"]["__init__"], "kwargs")
        self.assertEqual([n.__class__ for n in arg.infer()], [nodes.Dict])
        arg = test_utils.get_name_node(ast["ErudiEntitySchema"]["meth"], "e_type")
        self.assertEqual(
            [n.__class__ for n in arg.infer()], [util.Uninferable.__class__]
        )
        arg = test_utils.get_name_node(ast["ErudiEntitySchema"]["meth"], "args")
        self.assertEqual([n.__class__ for n in arg.infer()], [nodes.Tuple])
        arg = test_utils.get_name_node(ast["ErudiEntitySchema"]["meth"], "kwargs")
        self.assertEqual([n.__class__ for n in arg.infer()], [nodes.Dict])

    def test_tuple_then_list(self) -> None:
        code = """
            def test_view(rql, vid, tags=()):
                tags = list(tags)
                __(tags).append(vid)
        """
        name = extract_node(code, __name__)
        it = name.infer()
        tags = next(it)
        self.assertIsInstance(tags, nodes.List)
        self.assertEqual(tags.elts, [])
        with self.assertRaises(StopIteration):
            next(it)

    def test_mulassign_inference(self) -> None:
        code = '''
            def first_word(line):
                """Return the first word of a line"""

                return line.split()[0]

            def last_word(line):
                """Return last word of a line"""

                return line.split()[-1]

            def process_line(word_pos):
                """Silly function: returns (ok, callable) based on argument.

                   For test purpose only.
                """

                if word_pos > 0:
                    return (True, first_word)
                elif word_pos < 0:
                    return  (True, last_word)
                else:
                    return (False, None)

            if __name__ == '__main__':

                line_number = 0
                for a_line in file('test_callable.py'):
                    tupletest  = process_line(line_number)
                    (ok, fct)  = process_line(line_number)
                    if ok:
                        fct(a_line)
        '''
        ast = parse(code, __name__)
        self.assertEqual(len(list(ast["process_line"].infer_call_result(None))), 3)
        self.assertEqual(len(list(ast["tupletest"].infer())), 3)
        values = [
            "<FunctionDef.first_word",
            "<FunctionDef.last_word",
            "<Const.NoneType",
        ]
        self.assertTrue(
            all(
                repr(inferred).startswith(value)
                for inferred, value in zip(ast["fct"].infer(), values)
            )
        )

    def test_float_complex_ambiguity(self) -> None:
        code = '''
            def no_conjugate_member(magic_flag):  #@
                """should not raise E1101 on something.conjugate"""
                if magic_flag:
                    something = 1.0
                else:
                    something = 1.0j
                if isinstance(something, float):
                    return something
                return __(something).conjugate()
        '''
        func, retval = extract_node(code, __name__)
        self.assertEqual([i.value for i in func.ilookup("something")], [1.0, 1.0j])
        self.assertEqual([i.value for i in retval.infer()], [1.0, 1.0j])

    def test_lookup_cond_branches(self) -> None:
        code = '''
            def no_conjugate_member(magic_flag):
                """should not raise E1101 on something.conjugate"""
                something = 1.0
                if magic_flag:
                    something = 1.0j
                return something.conjugate()
        '''
        ast = parse(code, __name__)
        values = [
            i.value for i in test_utils.get_name_node(ast, "something", -1).infer()
        ]
        self.assertEqual(values, [1.0, 1.0j])

    def test_simple_subscript(self) -> None:
        code = """
            class A(object):
                def __getitem__(self, index):
                    return index + 42
            [1, 2, 3][0] #@
            (1, 2, 3)[1] #@
            (1, 2, 3)[-1] #@
            [1, 2, 3][0] + (2, )[0] + (3, )[-1] #@
            e = {'key': 'value'}
            e['key'] #@
            "first"[0] #@
            list([1, 2, 3])[-1] #@
            tuple((4, 5, 6))[2] #@
            A()[0] #@
            A()[-1] #@
        """
        ast_nodes = extract_node(code, __name__)
        expected = [1, 2, 3, 6, "value", "f", 3, 6, 42, 41]
        for node, expected_value in zip(ast_nodes, expected):
            inferred = next(node.infer())
            self.assertIsInstance(inferred, nodes.Const)
            self.assertEqual(inferred.value, expected_value)

    def test_invalid_subscripts(self) -> None:
        ast_nodes = extract_node(
            """
        class NoGetitem(object):
            pass
        class InvalidGetitem(object):
            def __getitem__(self): pass
        class InvalidGetitem2(object):
            __getitem__ = 42
        NoGetitem()[4] #@
        InvalidGetitem()[5] #@
        InvalidGetitem2()[10] #@
        [1, 2, 3][None] #@
        'lala'['bala'] #@
        """
        )
        for node in ast_nodes:
            self.assertRaises(InferenceError, next, node.infer())

    def test_bytes_subscript(self) -> None:
        node = extract_node("""b'a'[0]""")
        inferred = next(node.infer())
        self.assertIsInstance(inferred, nodes.Const)
        self.assertEqual(inferred.value, 97)

    def test_subscript_multi_value(self) -> None:
        code = """
            def do_thing_with_subscript(magic_flag):
                src = [3, 2, 1]
                if magic_flag:
                    src = [1, 2, 3]
                something = src[0]
                return something
        """
        ast = parse(code, __name__)
        values = [
            i.value for i in test_utils.get_name_node(ast, "something", -1).infer()
        ]
        self.assertEqual(list(sorted(values)), [1, 3])

    def test_subscript_multi_slice(self) -> None:
        code = """
            def zero_or_one(magic_flag):
                if magic_flag:
                    return 1
                return 0

            def do_thing_with_subscript(magic_flag):
                src = [3, 2, 1]
                index = zero_or_one(magic_flag)
                something = src[index]
                return something
        """
        ast = parse(code, __name__)
        values = [
            i.value for i in test_utils.get_name_node(ast, "something", -1).infer()
        ]
        self.assertEqual(list(sorted(values)), [2, 3])

    def test_simple_tuple(self) -> None:
        module = parse(
            """
        a = (1,)
        b = (22,)
        some = a + b #@
        """
        )
        ast = next(module["some"].infer())
        self.assertIsInstance(ast, nodes.Tuple)
        self.assertEqual(len(ast.elts), 2)
        self.assertEqual(ast.elts[0].value, 1)
        self.assertEqual(ast.elts[1].value, 22)

    def test_simple_for(self) -> None:
        code = """
            for a in [1, 2, 3]:
                print (a)
            for b,c in [(1,2), (3,4)]:
                print (b)
                print (c)

            print ([(d,e) for e,d in ([1,2], [3,4])])
        """
        ast = parse(code, __name__)
        self.assertEqual(
            [i.value for i in test_utils.get_name_node(ast, "a", -1).infer()], [1, 2, 3]
        )
        self.assertEqual(
            [i.value for i in test_utils.get_name_node(ast, "b", -1).infer()], [1, 3]
        )
        self.assertEqual(
            [i.value for i in test_utils.get_name_node(ast, "c", -1).infer()], [2, 4]
        )
        self.assertEqual(
            [i.value for i in test_utils.get_name_node(ast, "d", -1).infer()], [2, 4]
        )
        self.assertEqual(
            [i.value for i in test_utils.get_name_node(ast, "e", -1).infer()], [1, 3]
        )

    def test_simple_for_genexpr(self) -> None:
        code = """
            print ((d,e) for e,d in ([1,2], [3,4]))
        """
        ast = parse(code, __name__)
        self.assertEqual(
            [i.value for i in test_utils.get_name_node(ast, "d", -1).infer()], [2, 4]
        )
        self.assertEqual(
            [i.value for i in test_utils.get_name_node(ast, "e", -1).infer()], [1, 3]
        )

    def test_builtin_help(self) -> None:
        code = """
            help()
        """
        # XXX failing since __builtin__.help assignment has
        #     been moved into a function...
        node = extract_node(code, __name__)
        inferred = list(node.func.infer())
        self.assertEqual(len(inferred), 1, inferred)
        self.assertIsInstance(inferred[0], Instance)
        self.assertEqual(inferred[0].name, "_Helper")

    def test_builtin_open(self) -> None:
        code = """
            open("toto.txt")
        """
        node = extract_node(code, __name__).func
        inferred = list(node.infer())
        self.assertEqual(len(inferred), 1)
        self.assertIsInstance(inferred[0], nodes.FunctionDef)
        self.assertEqual(inferred[0].name, "open")

    if platform.python_implementation() == "PyPy":
        test_builtin_open = unittest.expectedFailure(test_builtin_open)

    def test_callfunc_context_func(self) -> None:
        code = """
            def mirror(arg=None):
                return arg

            un = mirror(1)
        """
        ast = parse(code, __name__)
        inferred = list(ast.igetattr("un"))
        self.assertEqual(len(inferred), 1)
        self.assertIsInstance(inferred[0], nodes.Const)
        self.assertEqual(inferred[0].value, 1)

    def test_callfunc_context_lambda(self) -> None:
        code = """
            mirror = lambda x=None: x

            un = mirror(1)
        """
        ast = parse(code, __name__)
        inferred = list(ast.igetattr("mirror"))
        self.assertEqual(len(inferred), 1)
        self.assertIsInstance(inferred[0], nodes.Lambda)
        inferred = list(ast.igetattr("un"))
        self.assertEqual(len(inferred), 1)
        self.assertIsInstance(inferred[0], nodes.Const)
        self.assertEqual(inferred[0].value, 1)

    def test_factory_method(self) -> None:
        code = """
            class Super(object):
                  @classmethod
                  def instance(cls):
                          return cls()

            class Sub(Super):
                  def method(self):
                          print ('method called')

            sub = Sub.instance()
        """
        ast = parse(code, __name__)
        inferred = list(ast.igetattr("sub"))
        self.assertEqual(len(inferred), 1)
        self.assertIsInstance(inferred[0], Instance)
        self.assertEqual(inferred[0]._proxied.name, "Sub")

    def test_factory_methods_cls_call(self) -> None:
        ast = extract_node(
            """
        class C:
            @classmethod
            def factory(cls):
                return cls()

        class D(C):
            pass

        C.factory() #@
        D.factory() #@
        """,
            "module",
        )
        should_be_c = list(ast[0].infer())
        should_be_d = list(ast[1].infer())
        self.assertEqual(1, len(should_be_c))
        self.assertEqual(1, len(should_be_d))
        self.assertEqual("module.C", should_be_c[0].qname())
        self.assertEqual("module.D", should_be_d[0].qname())

    def test_factory_methods_object_new_call(self) -> None:
        ast = extract_node(
            """
        class C:
            @classmethod
            def factory(cls):
                return object.__new__(cls)

        class D(C):
            pass

        C.factory() #@
        D.factory() #@
        """,
            "module",
        )
        should_be_c = list(ast[0].infer())
        should_be_d = list(ast[1].infer())
        self.assertEqual(1, len(should_be_c))
        self.assertEqual(1, len(should_be_d))
        self.assertEqual("module.C", should_be_c[0].qname())
        self.assertEqual("module.D", should_be_d[0].qname())

    @pytest.mark.skipif(
        PY38_PLUS,
        reason="pathlib.Path cannot be inferred on Python 3.8",
    )
    def test_factory_methods_inside_binary_operation(self):
        node = extract_node(
            """
        from pathlib import Path
        h = Path("/home")
        u = h / "user"
        u #@
        """
        )
        assert next(node.infer()).qname() == "pathlib.Path"

    def test_import_as(self) -> None:
        code = """
            import os.path as osp
            print (osp.dirname(__file__))

            from os.path import exists as e
            assert e(__file__)
        """
        ast = parse(code, __name__)
        inferred = list(ast.igetattr("osp"))
        self.assertEqual(len(inferred), 1)
        self.assertIsInstance(inferred[0], nodes.Module)
        self.assertEqual(inferred[0].name, "os.path")
        inferred = list(ast.igetattr("e"))
        self.assertEqual(len(inferred), 1)
        self.assertIsInstance(inferred[0], nodes.FunctionDef)
        self.assertEqual(inferred[0].name, "exists")

    def _test_const_inferred(
        self, node: nodes.AssignName, value: Union[float, str]
    ) -> None:
        inferred = list(node.infer())
        self.assertEqual(len(inferred), 1)
        self.assertIsInstance(inferred[0], nodes.Const)
        self.assertEqual(inferred[0].value, value)

    def test_unary_not(self) -> None:
        for code in (
            "a = not (1,); b = not ()",
            "a = not {1:2}; b = not {}",
            "a = not [1, 2]; b = not []",
            "a = not {1, 2}; b = not set()",
            "a = not 1; b = not 0",
            'a = not "a"; b = not ""',
            'a = not b"a"; b = not b""',
        ):
            ast = builder.string_build(code, __name__, __file__)
            self._test_const_inferred(ast["a"], False)
            self._test_const_inferred(ast["b"], True)

    def test_unary_op_numbers(self) -> None:
        ast_nodes = extract_node(
            """
        +1 #@
        -1 #@
        ~1 #@
        +2.0 #@
        -2.0 #@
        """
        )
        expected = [1, -1, -2, 2.0, -2.0]
        for node, expected_value in zip(ast_nodes, expected):
            inferred = next(node.infer())
            self.assertEqual(inferred.value, expected_value)

    def test_matmul(self) -> None:
        node = extract_node(
            """
        class Array:
            def __matmul__(self, other):
                return 42
        Array() @ Array() #@
        """
        )
        inferred = next(node.infer())
        self.assertIsInstance(inferred, nodes.Const)
        self.assertEqual(inferred.value, 42)

    def test_binary_op_int_add(self) -> None:
        ast = builder.string_build("a = 1 + 2", __name__, __file__)
        self._test_const_inferred(ast["a"], 3)

    def test_binary_op_int_sub(self) -> None:
        ast = builder.string_build("a = 1 - 2", __name__, __file__)
        self._test_const_inferred(ast["a"], -1)

    def test_binary_op_float_div(self) -> None:
        ast = builder.string_build("a = 1 / 2.", __name__, __file__)
        self._test_const_inferred(ast["a"], 1 / 2.0)

    def test_binary_op_str_mul(self) -> None:
        ast = builder.string_build('a = "*" * 40', __name__, __file__)
        self._test_const_inferred(ast["a"], "*" * 40)

    def test_binary_op_int_bitand(self) -> None:
        ast = builder.string_build("a = 23&20", __name__, __file__)
        self._test_const_inferred(ast["a"], 23 & 20)

    def test_binary_op_int_bitor(self) -> None:
        ast = builder.string_build("a = 23|8", __name__, __file__)
        self._test_const_inferred(ast["a"], 23 | 8)

    def test_binary_op_int_bitxor(self) -> None:
        ast = builder.string_build("a = 23^9", __name__, __file__)
        self._test_const_inferred(ast["a"], 23 ^ 9)

    def test_binary_op_int_shiftright(self) -> None:
        ast = builder.string_build("a = 23 >>1", __name__, __file__)
        self._test_const_inferred(ast["a"], 23 >> 1)

    def test_binary_op_int_shiftleft(self) -> None:
        ast = builder.string_build("a = 23 <<1", __name__, __file__)
        self._test_const_inferred(ast["a"], 23 << 1)

    def test_binary_op_other_type(self) -> None:
        ast_nodes = extract_node(
            """
        class A:
            def __add__(self, other):
                return other + 42
        A() + 1 #@
        1 + A() #@
        """
        )
        assert isinstance(ast_nodes, list)
        first = next(ast_nodes[0].infer())
        self.assertIsInstance(first, nodes.Const)
        self.assertEqual(first.value, 43)

        second = next(ast_nodes[1].infer())
        self.assertEqual(second, util.Uninferable)

    def test_binary_op_other_type_using_reflected_operands(self) -> None:
        ast_nodes = extract_node(
            """
        class A(object):
            def __radd__(self, other):
                return other + 42
        A() + 1 #@
        1 + A() #@
        """
        )
        assert isinstance(ast_nodes, list)
        first = next(ast_nodes[0].infer())
        self.assertEqual(first, util.Uninferable)

        second = next(ast_nodes[1].infer())
        self.assertIsInstance(second, nodes.Const)
        self.assertEqual(second.value, 43)

    def test_binary_op_reflected_and_not_implemented_is_type_error(self) -> None:
        ast_node = extract_node(
            """
        class A(object):
            def __radd__(self, other): return NotImplemented

        1 + A() #@
        """
        )
        first = next(ast_node.infer())
        self.assertEqual(first, util.Uninferable)

    def test_binary_op_list_mul(self) -> None:
        for code in ("a = [[]] * 2", "a = 2 * [[]]"):
            ast = builder.string_build(code, __name__, __file__)
            inferred = list(ast["a"].infer())
            self.assertEqual(len(inferred), 1)
            self.assertIsInstance(inferred[0], nodes.List)
            self.assertEqual(len(inferred[0].elts), 2)
            self.assertIsInstance(inferred[0].elts[0], nodes.List)
            self.assertIsInstance(inferred[0].elts[1], nodes.List)

    def test_binary_op_list_mul_none(self) -> None:
        "test correct handling on list multiplied by None"
        ast = builder.string_build('a = [1] * None\nb = [1] * "r"')
        inferred = ast["a"].inferred()
        self.assertEqual(len(inferred), 1)
        self.assertEqual(inferred[0], util.Uninferable)
        inferred = ast["b"].inferred()
        self.assertEqual(len(inferred), 1)
        self.assertEqual(inferred[0], util.Uninferable)

    def test_binary_op_list_mul_int(self) -> None:
        "test correct handling on list multiplied by int when there are more than one"
        code = """
        from ctypes import c_int
        seq = [c_int()] * 4
        """
        ast = parse(code, __name__)
        inferred = ast["seq"].inferred()
        self.assertEqual(len(inferred), 1)
        listval = inferred[0]
        self.assertIsInstance(listval, nodes.List)
        self.assertEqual(len(listval.itered()), 4)

    def test_binary_op_on_self(self) -> None:
        "test correct handling of applying binary operator to self"
        code = """
        import sys
        sys.path = ['foo'] + sys.path
        sys.path.insert(0, 'bar')
        path = sys.path
        """
        ast = parse(code, __name__)
        inferred = ast["path"].inferred()
        self.assertIsInstance(inferred[0], nodes.List)

    def test_binary_op_tuple_add(self) -> None:
        ast = builder.string_build("a = (1,) + (2,)", __name__, __file__)
        inferred = list(ast["a"].infer())
        self.assertEqual(len(inferred), 1)
        self.assertIsInstance(inferred[0], nodes.Tuple)
        self.assertEqual(len(inferred[0].elts), 2)
        self.assertEqual(inferred[0].elts[0].value, 1)
        self.assertEqual(inferred[0].elts[1].value, 2)

    def test_binary_op_custom_class(self) -> None:
        code = """
        class myarray:
            def __init__(self, array):
                self.array = array
            def __mul__(self, x):
                return myarray([2,4,6])
            def astype(self):
                return "ASTYPE"

        def randint(maximum):
            if maximum is not None:
                return myarray([1,2,3]) * 2
            else:
                return int(5)

        x = randint(1)
        """
        ast = parse(code, __name__)
        inferred = list(ast.igetattr("x"))
        self.assertEqual(len(inferred), 2)
        value = [str(v) for v in inferred]
        # The __name__ trick here makes it work when invoked directly
        # (__name__ == '__main__') and through pytest (__name__ ==
        # 'unittest_inference')
        self.assertEqual(
            value,
            [
                f"Instance of {__name__}.myarray",
                "Const.int(value=5,\n          kind=None)",
            ],
        )

    def test_nonregr_lambda_arg(self) -> None:
        code = """
        def f(g = lambda: None):
                __(g()).x
"""
        callfuncnode = extract_node(code)
        inferred = list(callfuncnode.infer())
        self.assertEqual(len(inferred), 2, inferred)
        inferred.remove(util.Uninferable)
        self.assertIsInstance(inferred[0], nodes.Const)
        self.assertIsNone(inferred[0].value)

    def test_nonregr_getitem_empty_tuple(self) -> None:
        code = """
            def f(x):
                a = ()[x]
        """
        ast = parse(code, __name__)
        inferred = list(ast["f"].ilookup("a"))
        self.assertEqual(len(inferred), 1)
        self.assertEqual(inferred[0], util.Uninferable)

    def test_nonregr_instance_attrs(self) -> None:
        """non regression for instance_attrs infinite loop : pylint / #4"""

        code = """
            class Foo(object):

                def set_42(self):
                    self.attr = 42

            class Bar(Foo):

                def __init__(self):
                    self.attr = 41
        """
        ast = parse(code, __name__)
        foo_class = ast["Foo"]
        bar_class = ast["Bar"]
        bar_self = ast["Bar"]["__init__"]["self"]
        assattr = bar_class.instance_attrs["attr"][0]
        self.assertEqual(len(foo_class.instance_attrs["attr"]), 1)
        self.assertEqual(len(bar_class.instance_attrs["attr"]), 1)
        self.assertEqual(bar_class.instance_attrs, {"attr": [assattr]})
        # call 'instance_attr' via 'Instance.getattr' to trigger the bug:
        instance = bar_self.inferred()[0]
        instance.getattr("attr")
        self.assertEqual(len(bar_class.instance_attrs["attr"]), 1)
        self.assertEqual(len(foo_class.instance_attrs["attr"]), 1)
        self.assertEqual(bar_class.instance_attrs, {"attr": [assattr]})

    def test_nonregr_multi_referential_addition(self) -> None:
        """Regression test for https://github.com/PyCQA/astroid/issues/483
        Make sure issue where referring to the same variable
        in the same inferred expression caused an uninferable result.
        """
        code = """
        b = 1
        a = b + b
        a #@
        """
        variable_a = extract_node(code)
        self.assertEqual(variable_a.inferred()[0].value, 2)

    def test_nonregr_layed_dictunpack(self) -> None:
        """Regression test for https://github.com/PyCQA/astroid/issues/483
        Make sure multiple dictunpack references are inferable
        """
        code = """
        base = {'data': 0}
        new = {**base, 'data': 1}
        new3 = {**base, **new}
        new3 #@
        """
        ass = extract_node(code)
        self.assertIsInstance(ass.inferred()[0], nodes.Dict)

    def test_nonregr_inference_modifying_col_offset(self) -> None:
        """Make sure inference doesn't improperly modify col_offset

        Regression test for https://github.com/PyCQA/pylint/issues/1839
        """

        code = """
        class F:
            def _(self):
                return type(self).f
        """
        mod = parse(code)
        cdef = mod.body[0]
        call = cdef.body[0].body[0].value.expr
        orig_offset = cdef.col_offset
        call.inferred()
        self.assertEqual(cdef.col_offset, orig_offset)

    def test_no_runtime_error_in_repeat_inference(self) -> None:
        """Stop repeat inference attempt causing a RuntimeError in Python3.7

        See https://github.com/PyCQA/pylint/issues/2317
        """
        code = """

        class ContextMixin:
            def get_context_data(self, **kwargs):
                return kwargs

        class DVM(ContextMixin):
            def get_context_data(self, **kwargs):
                ctx = super().get_context_data(**kwargs)
                return ctx


        class IFDVM(DVM):
            def get_context_data(self, **kwargs):
                ctx = super().get_context_data(**kwargs)
                ctx['bar'] = 'foo'
                ctx #@
                return ctx
        """
        node = extract_node(code)
        assert isinstance(node, nodes.NodeNG)
        result = node.inferred()
        assert len(result) == 2
        assert isinstance(result[0], nodes.Dict)
        assert result[1] is util.Uninferable

    def test_python25_no_relative_import(self) -> None:
        ast = resources.build_file("data/package/absimport.py")
        self.assertTrue(ast.absolute_import_activated(), True)
        inferred = next(
            test_utils.get_name_node(ast, "import_package_subpackage_module").infer()
        )
        # failed to import since absolute_import is activated
        self.assertIs(inferred, util.Uninferable)

    def test_nonregr_absolute_import(self) -> None:
        ast = resources.build_file("data/absimp/string.py", "data.absimp.string")
        self.assertTrue(ast.absolute_import_activated(), True)
        inferred = next(test_utils.get_name_node(ast, "string").infer())
        self.assertIsInstance(inferred, nodes.Module)
        self.assertEqual(inferred.name, "string")
        self.assertIn("ascii_letters", inferred.locals)

    def test_property(self) -> None:
        code = """
            from smtplib import SMTP
            class SendMailController(object):

                @property
                def smtp(self):
                    return SMTP(mailhost, port)

                @property
                def me(self):
                    return self

            my_smtp = SendMailController().smtp
            my_me = SendMailController().me
            """
        decorators = {"builtins.property"}
        ast = parse(code, __name__)
        self.assertEqual(ast["SendMailController"]["smtp"].decoratornames(), decorators)
        propinferred = list(ast.body[2].value.infer())
        self.assertEqual(len(propinferred), 1)
        propinferred = propinferred[0]
        self.assertIsInstance(propinferred, Instance)
        self.assertEqual(propinferred.name, "SMTP")
        self.assertEqual(propinferred.root().name, "smtplib")
        self.assertEqual(ast["SendMailController"]["me"].decoratornames(), decorators)
        propinferred = list(ast.body[3].value.infer())
        self.assertEqual(len(propinferred), 1)
        propinferred = propinferred[0]
        self.assertIsInstance(propinferred, Instance)
        self.assertEqual(propinferred.name, "SendMailController")
        self.assertEqual(propinferred.root().name, __name__)

    def test_im_func_unwrap(self) -> None:
        code = """
            class EnvBasedTC:
                def pactions(self):
                    pass
            pactions = EnvBasedTC.pactions.im_func
            print (pactions)

            class EnvBasedTC2:
                pactions = EnvBasedTC.pactions.im_func
                print (pactions)
            """
        ast = parse(code, __name__)
        pactions = test_utils.get_name_node(ast, "pactions")
        inferred = list(pactions.infer())
        self.assertEqual(len(inferred), 1)
        self.assertIsInstance(inferred[0], nodes.FunctionDef)
        pactions = test_utils.get_name_node(ast["EnvBasedTC2"], "pactions")
        inferred = list(pactions.infer())
        self.assertEqual(len(inferred), 1)
        self.assertIsInstance(inferred[0], nodes.FunctionDef)

    def test_augassign(self) -> None:
        code = """
            a = 1
            a += 2
            print (a)
        """
        ast = parse(code, __name__)
        inferred = list(test_utils.get_name_node(ast, "a").infer())

        self.assertEqual(len(inferred), 1)
        self.assertIsInstance(inferred[0], nodes.Const)
        self.assertEqual(inferred[0].value, 3)

    def test_nonregr_func_arg(self) -> None:
        code = """
            def foo(self, bar):
                def baz():
                    pass
                def qux():
                    return baz
                spam = bar(None, qux)
                print (spam)
            """
        ast = parse(code, __name__)
        inferred = list(test_utils.get_name_node(ast["foo"], "spam").infer())
        self.assertEqual(len(inferred), 1)
        self.assertIs(inferred[0], util.Uninferable)

    def test_nonregr_func_global(self) -> None:
        code = """
            active_application = None

            def get_active_application():
              global active_application
              return active_application

            class Application(object):
              def __init__(self):
                 global active_application
                 active_application = self

            class DataManager(object):
              def __init__(self, app=None):
                 self.app = get_active_application()
              def test(self):
                 p = self.app
                 print (p)
        """
        ast = parse(code, __name__)
        inferred = list(Instance(ast["DataManager"]).igetattr("app"))
        self.assertEqual(len(inferred), 2, inferred)  # None / Instance(Application)
        inferred = list(
            test_utils.get_name_node(ast["DataManager"]["test"], "p").infer()
        )
        self.assertEqual(len(inferred), 2, inferred)
        for node in inferred:
            if isinstance(node, Instance) and node.name == "Application":
                break
        else:
            self.fail(f"expected to find an instance of Application in {inferred}")

    def test_list_inference(self) -> None:
        """#20464"""
        code = """
            from unknown import Unknown
            A = []
            B = []

            def test():
              xyz = [
                Unknown
              ] + A + B
              return xyz

            Z = test()
        """
        ast = parse(code, __name__)
        inferred = next(ast["Z"].infer())
        self.assertIsInstance(inferred, nodes.List)
        self.assertEqual(len(inferred.elts), 1)
        self.assertIsInstance(inferred.elts[0], nodes.Unknown)

    def test__new__(self) -> None:
        code = """
            class NewTest(object):
                "doc"
                def __new__(cls, arg):
                    self = object.__new__(cls)
                    self.arg = arg
                    return self

            n = NewTest()
        """
        ast = parse(code, __name__)
        self.assertRaises(InferenceError, list, ast["NewTest"].igetattr("arg"))
        n = next(ast["n"].infer())
        inferred = list(n.igetattr("arg"))
        self.assertEqual(len(inferred), 1, inferred)

    def test__new__bound_methods(self) -> None:
        node = extract_node(
            """
        class cls(object): pass
        cls().__new__(cls) #@
        """
        )
        inferred = next(node.infer())
        self.assertIsInstance(inferred, Instance)
        self.assertEqual(inferred._proxied, node.root()["cls"])

    def test_two_parents_from_same_module(self) -> None:
        code = """
            from data import nonregr
            class Xxx(nonregr.Aaa, nonregr.Ccc):
                "doc"
        """
        ast = parse(code, __name__)
        parents = list(ast["Xxx"].ancestors())
        self.assertEqual(len(parents), 3, parents)  # Aaa, Ccc, object

    def test_pluggable_inference(self) -> None:
        code = """
            from collections import namedtuple
            A = namedtuple('A', ['a', 'b'])
            B = namedtuple('B', 'a b')
        """
        ast = parse(code, __name__)
        aclass = ast["A"].inferred()[0]
        self.assertIsInstance(aclass, nodes.ClassDef)
        self.assertIn("a", aclass.instance_attrs)
        self.assertIn("b", aclass.instance_attrs)
        bclass = ast["B"].inferred()[0]
        self.assertIsInstance(bclass, nodes.ClassDef)
        self.assertIn("a", bclass.instance_attrs)
        self.assertIn("b", bclass.instance_attrs)

    def test_infer_arguments(self) -> None:
        code = """
            class A(object):
                def first(self, arg1, arg2):
                    return arg1
                @classmethod
                def method(cls, arg1, arg2):
                    return arg2
                @classmethod
                def empty(cls):
                    return 2
                @staticmethod
                def static(arg1, arg2):
                    return arg1
                def empty_method(self):
                    return []
            x = A().first(1, [])
            y = A.method(1, [])
            z = A.static(1, [])
            empty = A.empty()
            empty_list = A().empty_method()
        """
        ast = parse(code, __name__)
        int_node = ast["x"].inferred()[0]
        self.assertIsInstance(int_node, nodes.Const)
        self.assertEqual(int_node.value, 1)
        list_node = ast["y"].inferred()[0]
        self.assertIsInstance(list_node, nodes.List)
        int_node = ast["z"].inferred()[0]
        self.assertIsInstance(int_node, nodes.Const)
        self.assertEqual(int_node.value, 1)
        empty = ast["empty"].inferred()[0]
        self.assertIsInstance(empty, nodes.Const)
        self.assertEqual(empty.value, 2)
        empty_list = ast["empty_list"].inferred()[0]
        self.assertIsInstance(empty_list, nodes.List)

    def test_infer_variable_arguments(self) -> None:
        code = """
            def test(*args, **kwargs):
                vararg = args
                kwarg = kwargs
        """
        ast = parse(code, __name__)
        func = ast["test"]
        vararg = func.body[0].value
        kwarg = func.body[1].value

        kwarg_inferred = kwarg.inferred()[0]
        self.assertIsInstance(kwarg_inferred, nodes.Dict)
        self.assertIs(kwarg_inferred.parent, func.args)

        vararg_inferred = vararg.inferred()[0]
        self.assertIsInstance(vararg_inferred, nodes.Tuple)
        self.assertIs(vararg_inferred.parent, func.args)

    def test_infer_nested(self) -> None:
        code = """
            def nested():
                from threading import Thread

                class NestedThread(Thread):
                    def __init__(self):
                        Thread.__init__(self)
        """
        # Test that inferring Thread.__init__ looks up in
        # the nested scope.
        ast = parse(code, __name__)
        callfunc = next(ast.nodes_of_class(nodes.Call))
        func = callfunc.func
        inferred = func.inferred()[0]
        self.assertIsInstance(inferred, UnboundMethod)

    def test_instance_binary_operations(self) -> None:
        code = """
            class A(object):
                def __mul__(self, other):
                    return 42
            a = A()
            b = A()
            sub = a - b
            mul = a * b
        """
        ast = parse(code, __name__)
        sub = ast["sub"].inferred()[0]
        mul = ast["mul"].inferred()[0]
        self.assertIs(sub, util.Uninferable)
        self.assertIsInstance(mul, nodes.Const)
        self.assertEqual(mul.value, 42)

    def test_instance_binary_operations_parent(self) -> None:
        code = """
            class A(object):
                def __mul__(self, other):
                    return 42
            class B(A):
                pass
            a = B()
            b = B()
            sub = a - b
            mul = a * b
        """
        ast = parse(code, __name__)
        sub = ast["sub"].inferred()[0]
        mul = ast["mul"].inferred()[0]
        self.assertIs(sub, util.Uninferable)
        self.assertIsInstance(mul, nodes.Const)
        self.assertEqual(mul.value, 42)

    def test_instance_binary_operations_multiple_methods(self) -> None:
        code = """
            class A(object):
                def __mul__(self, other):
                    return 42
            class B(A):
                def __mul__(self, other):
                    return [42]
            a = B()
            b = B()
            sub = a - b
            mul = a * b
        """
        ast = parse(code, __name__)
        sub = ast["sub"].inferred()[0]
        mul = ast["mul"].inferred()[0]
        self.assertIs(sub, util.Uninferable)
        self.assertIsInstance(mul, nodes.List)
        self.assertIsInstance(mul.elts[0], nodes.Const)
        self.assertEqual(mul.elts[0].value, 42)

    def test_infer_call_result_crash(self) -> None:
        code = """
            class A(object):
                def __mul__(self, other):
                    return type.__new__()

            a = A()
            b = A()
            c = a * b
        """
        ast = parse(code, __name__)
        node = ast["c"]
        assert isinstance(node, nodes.NodeNG)
        self.assertEqual(node.inferred(), [util.Uninferable])

    def test_infer_empty_nodes(self) -> None:
        # Should not crash when trying to infer EmptyNodes.
        node = nodes.EmptyNode()
        assert isinstance(node, nodes.NodeNG)
        self.assertEqual(node.inferred(), [util.Uninferable])

    def test_infinite_loop_for_decorators(self) -> None:
        # Issue https://bitbucket.org/logilab/astroid/issue/50
        # A decorator that returns itself leads to an infinite loop.
        code = """
            def decorator():
                def wrapper():
                    return decorator()
                return wrapper

            @decorator()
            def do_a_thing():
                pass
        """
        ast = parse(code, __name__)
        node = ast["do_a_thing"]
        self.assertEqual(node.type, "function")

    def test_no_infinite_ancestor_loop(self) -> None:
        klass = extract_node(
            """
            import datetime

            def method(self):
                datetime.datetime = something()

            class something(datetime.datetime):  #@
                pass
        """
        )
        ancestors = [base.name for base in klass.ancestors()]
        expected_subset = ["datetime", "date"]
        self.assertEqual(expected_subset, ancestors[:2])

    def test_stop_iteration_leak(self) -> None:
        code = """
            class Test:
                def __init__(self):
                    self.config = {0: self.config[0]}
                    self.config[0].test() #@
        """
        ast = extract_node(code, __name__)
        expr = ast.func.expr
        self.assertIs(next(expr.infer()), util.Uninferable)

    def test_tuple_builtin_inference(self) -> None:
        code = """
        var = (1, 2)
        tuple() #@
        tuple([1]) #@
        tuple({2}) #@
        tuple("abc") #@
        tuple({1: 2}) #@
        tuple(var) #@
        tuple(tuple([1])) #@
        tuple(frozenset((1, 2))) #@

        tuple(None) #@
        tuple(1) #@
        tuple(1, 2) #@
        """
        ast = extract_node(code, __name__)

        self.assertInferTuple(ast[0], [])
        self.assertInferTuple(ast[1], [1])
        self.assertInferTuple(ast[2], [2])
        self.assertInferTuple(ast[3], ["a", "b", "c"])
        self.assertInferTuple(ast[4], [1])
        self.assertInferTuple(ast[5], [1, 2])
        self.assertInferTuple(ast[6], [1])
        self.assertInferTuple(ast[7], [1, 2])

        for node in ast[8:]:
            inferred = next(node.infer())
            self.assertIsInstance(inferred, Instance)
            self.assertEqual(inferred.qname(), "builtins.tuple")

    def test_starred_in_tuple_literal(self) -> None:
        code = """
        var = (1, 2, 3)
        bar = (5, 6, 7)
        foo = [999, 1000, 1001]
        (0, *var) #@
        (0, *var, 4) #@
        (0, *var, 4, *bar) #@
        (0, *var, 4, *(*bar, 8)) #@
        (0, *var, 4, *(*bar, *foo)) #@
        """
        ast = extract_node(code, __name__)
        self.assertInferTuple(ast[0], [0, 1, 2, 3])
        self.assertInferTuple(ast[1], [0, 1, 2, 3, 4])
        self.assertInferTuple(ast[2], [0, 1, 2, 3, 4, 5, 6, 7])
        self.assertInferTuple(ast[3], [0, 1, 2, 3, 4, 5, 6, 7, 8])
        self.assertInferTuple(ast[4], [0, 1, 2, 3, 4, 5, 6, 7, 999, 1000, 1001])

    def test_starred_in_list_literal(self) -> None:
        code = """
        var = (1, 2, 3)
        bar = (5, 6, 7)
        foo = [999, 1000, 1001]
        [0, *var] #@
        [0, *var, 4] #@
        [0, *var, 4, *bar] #@
        [0, *var, 4, *[*bar, 8]] #@
        [0, *var, 4, *[*bar, *foo]] #@
        """
        ast = extract_node(code, __name__)
        self.assertInferList(ast[0], [0, 1, 2, 3])
        self.assertInferList(ast[1], [0, 1, 2, 3, 4])
        self.assertInferList(ast[2], [0, 1, 2, 3, 4, 5, 6, 7])
        self.assertInferList(ast[3], [0, 1, 2, 3, 4, 5, 6, 7, 8])
        self.assertInferList(ast[4], [0, 1, 2, 3, 4, 5, 6, 7, 999, 1000, 1001])

    def test_starred_in_set_literal(self) -> None:
        code = """
        var = (1, 2, 3)
        bar = (5, 6, 7)
        foo = [999, 1000, 1001]
        {0, *var} #@
        {0, *var, 4} #@
        {0, *var, 4, *bar} #@
        {0, *var, 4, *{*bar, 8}} #@
        {0, *var, 4, *{*bar, *foo}} #@
        """
        ast = extract_node(code, __name__)
        self.assertInferSet(ast[0], [0, 1, 2, 3])
        self.assertInferSet(ast[1], [0, 1, 2, 3, 4])
        self.assertInferSet(ast[2], [0, 1, 2, 3, 4, 5, 6, 7])
        self.assertInferSet(ast[3], [0, 1, 2, 3, 4, 5, 6, 7, 8])
        self.assertInferSet(ast[4], [0, 1, 2, 3, 4, 5, 6, 7, 999, 1000, 1001])

    def test_starred_in_literals_inference_issues(self) -> None:
        code = """
        {0, *var} #@
        {0, *var, 4} #@
        {0, *var, 4, *bar} #@
        {0, *var, 4, *{*bar, 8}} #@
        {0, *var, 4, *{*bar, *foo}} #@
        """
        ast = extract_node(code, __name__)
        for node in ast:
            with self.assertRaises(InferenceError):
                next(node.infer())

    def test_starred_in_mapping_literal(self) -> None:
        code = """
        var = {1: 'b', 2: 'c'}
        bar = {4: 'e', 5: 'f'}
        {0: 'a', **var} #@
        {0: 'a', **var, 3: 'd'} #@
        {0: 'a', **var, 3: 'd', **{**bar, 6: 'g'}} #@
        """
        ast = extract_node(code, __name__)
        self.assertInferDict(ast[0], {0: "a", 1: "b", 2: "c"})
        self.assertInferDict(ast[1], {0: "a", 1: "b", 2: "c", 3: "d"})
        self.assertInferDict(
            ast[2], {0: "a", 1: "b", 2: "c", 3: "d", 4: "e", 5: "f", 6: "g"}
        )

    def test_starred_in_mapping_literal_no_inference_possible(self) -> None:
        node = extract_node(
            """
        from unknown import unknown

        def test(a):
           return a + 1

        def func():
            a = {unknown: 'a'}
            return {0: 1, **a}

        test(**func())
        """
        )
        self.assertEqual(next(node.infer()), util.Uninferable)

    def test_starred_in_mapping_inference_issues(self) -> None:
        code = """
        {0: 'a', **var} #@
        {0: 'a', **var, 3: 'd'} #@
        {0: 'a', **var, 3: 'd', **{**bar, 6: 'g'}} #@
        """
        ast = extract_node(code, __name__)
        for node in ast:
            with self.assertRaises(InferenceError):
                next(node.infer())

    def test_starred_in_mapping_literal_non_const_keys_values(self) -> None:
        code = """
        a, b, c, d, e, f, g, h, i, j = "ABCDEFGHIJ"
        var = {c: d, e: f}
        bar = {i: j}
        {a: b, **var} #@
        {a: b, **var, **{g: h, **bar}} #@
        """
        ast = extract_node(code, __name__)
        self.assertInferDict(ast[0], {"A": "B", "C": "D", "E": "F"})
        self.assertInferDict(ast[1], {"A": "B", "C": "D", "E": "F", "G": "H", "I": "J"})

    def test_frozenset_builtin_inference(self) -> None:
        code = """
        var = (1, 2)
        frozenset() #@
        frozenset([1, 2, 1]) #@
        frozenset({2, 3, 1}) #@
        frozenset("abcab") #@
        frozenset({1: 2}) #@
        frozenset(var) #@
        frozenset(tuple([1])) #@

        frozenset(set(tuple([4, 5, set([2])]))) #@
        frozenset(None) #@
        frozenset(1) #@
        frozenset(1, 2) #@
        """
        ast = extract_node(code, __name__)

        self.assertInferFrozenSet(ast[0], [])
        self.assertInferFrozenSet(ast[1], [1, 2])
        self.assertInferFrozenSet(ast[2], [1, 2, 3])
        self.assertInferFrozenSet(ast[3], ["a", "b", "c"])
        self.assertInferFrozenSet(ast[4], [1])
        self.assertInferFrozenSet(ast[5], [1, 2])
        self.assertInferFrozenSet(ast[6], [1])

        for node in ast[7:]:
            inferred = next(node.infer())
            self.assertIsInstance(inferred, Instance)
            self.assertEqual(inferred.qname(), "builtins.frozenset")

    def test_set_builtin_inference(self) -> None:
        code = """
        var = (1, 2)
        set() #@
        set([1, 2, 1]) #@
        set({2, 3, 1}) #@
        set("abcab") #@
        set({1: 2}) #@
        set(var) #@
        set(tuple([1])) #@

        set(set(tuple([4, 5, set([2])]))) #@
        set(None) #@
        set(1) #@
        set(1, 2) #@
        """
        ast = extract_node(code, __name__)

        self.assertInferSet(ast[0], [])
        self.assertInferSet(ast[1], [1, 2])
        self.assertInferSet(ast[2], [1, 2, 3])
        self.assertInferSet(ast[3], ["a", "b", "c"])
        self.assertInferSet(ast[4], [1])
        self.assertInferSet(ast[5], [1, 2])
        self.assertInferSet(ast[6], [1])

        for node in ast[7:]:
            inferred = next(node.infer())
            self.assertIsInstance(inferred, Instance)
            self.assertEqual(inferred.qname(), "builtins.set")

    def test_list_builtin_inference(self) -> None:
        code = """
        var = (1, 2)
        list() #@
        list([1, 2, 1]) #@
        list({2, 3, 1}) #@
        list("abcab") #@
        list({1: 2}) #@
        list(var) #@
        list(tuple([1])) #@

        list(list(tuple([4, 5, list([2])]))) #@
        list(None) #@
        list(1) #@
        list(1, 2) #@
        """
        ast = extract_node(code, __name__)
        self.assertInferList(ast[0], [])
        self.assertInferList(ast[1], [1, 1, 2])
        self.assertInferList(ast[2], [1, 2, 3])
        self.assertInferList(ast[3], ["a", "a", "b", "b", "c"])
        self.assertInferList(ast[4], [1])
        self.assertInferList(ast[5], [1, 2])
        self.assertInferList(ast[6], [1])

        for node in ast[7:]:
            inferred = next(node.infer())
            self.assertIsInstance(inferred, Instance)
            self.assertEqual(inferred.qname(), "builtins.list")

    def test_conversion_of_dict_methods(self) -> None:
        ast_nodes = extract_node(
            """
        list({1:2, 2:3}.values()) #@
        list({1:2, 2:3}.keys()) #@
        tuple({1:2, 2:3}.values()) #@
        tuple({1:2, 3:4}.keys()) #@
        set({1:2, 2:4}.keys()) #@
        """
        )
        assert isinstance(ast_nodes, list)
        self.assertInferList(ast_nodes[0], [2, 3])
        self.assertInferList(ast_nodes[1], [1, 2])
        self.assertInferTuple(ast_nodes[2], [2, 3])
        self.assertInferTuple(ast_nodes[3], [1, 3])
        self.assertInferSet(ast_nodes[4], [1, 2])

    def test_builtin_inference_py3k(self) -> None:
        code = """
        list(b"abc") #@
        tuple(b"abc") #@
        set(b"abc") #@
        """
        ast = extract_node(code, __name__)
        self.assertInferList(ast[0], [97, 98, 99])
        self.assertInferTuple(ast[1], [97, 98, 99])
        self.assertInferSet(ast[2], [97, 98, 99])

    def test_dict_inference(self) -> None:
        code = """
        dict() #@
        dict(a=1, b=2, c=3) #@
        dict([(1, 2), (2, 3)]) #@
        dict([[1, 2], [2, 3]]) #@
        dict([(1, 2), [2, 3]]) #@
        dict([('a', 2)], b=2, c=3) #@
        dict({1: 2}) #@
        dict({'c': 2}, a=4, b=5) #@
        def func():
            return dict(a=1, b=2)
        func() #@
        var = {'x': 2, 'y': 3}
        dict(var, a=1, b=2) #@

        dict([1, 2, 3]) #@
        dict([(1, 2), (1, 2, 3)]) #@
        dict({1: 2}, {1: 2}) #@
        dict({1: 2}, (1, 2)) #@
        dict({1: 2}, (1, 2), a=4) #@
        dict([(1, 2), ([4, 5], 2)]) #@
        dict([None,  None]) #@

        def using_unknown_kwargs(**kwargs):
            return dict(**kwargs)
        using_unknown_kwargs(a=1, b=2) #@
        """
        ast = extract_node(code, __name__)
        self.assertInferDict(ast[0], {})
        self.assertInferDict(ast[1], {"a": 1, "b": 2, "c": 3})
        for i in range(2, 5):
            self.assertInferDict(ast[i], {1: 2, 2: 3})
        self.assertInferDict(ast[5], {"a": 2, "b": 2, "c": 3})
        self.assertInferDict(ast[6], {1: 2})
        self.assertInferDict(ast[7], {"c": 2, "a": 4, "b": 5})
        self.assertInferDict(ast[8], {"a": 1, "b": 2})
        self.assertInferDict(ast[9], {"x": 2, "y": 3, "a": 1, "b": 2})

        for node in ast[10:]:
            inferred = next(node.infer())
            self.assertIsInstance(inferred, Instance)
            self.assertEqual(inferred.qname(), "builtins.dict")

    def test_dict_inference_kwargs(self) -> None:
        ast_node = extract_node("""dict(a=1, b=2, **{'c': 3})""")
        self.assertInferDict(ast_node, {"a": 1, "b": 2, "c": 3})

    def test_dict_inference_for_multiple_starred(self) -> None:
        pairs = [
            ('dict(a=1, **{"b": 2}, **{"c":3})', {"a": 1, "b": 2, "c": 3}),
            ('dict(a=1, **{"b": 2}, d=4, **{"c":3})', {"a": 1, "b": 2, "c": 3, "d": 4}),
            ('dict({"a":1}, b=2, **{"c":3})', {"a": 1, "b": 2, "c": 3}),
        ]
        for code, expected_value in pairs:
            node = extract_node(code)
            self.assertInferDict(node, expected_value)

    def test_dict_inference_unpack_repeated_key(self) -> None:
        """Make sure astroid does not infer repeated keys in a dictionary

        Regression test for https://github.com/PyCQA/pylint/issues/1843
        """
        code = """
        base = {'data': 0}
        new = {**base, 'data': 1} #@
        new2 = {'data': 1, **base} #@ # Make sure overwrite works
        a = 'd' + 'ata'
        b3 = {**base, a: 3} #@  Make sure keys are properly inferred
        b4 = {a: 3, **base} #@
        """
        ast = extract_node(code)
        final_values = ("{'data': 1}", "{'data': 0}", "{'data': 3}", "{'data': 0}")
        for node, final_value in zip(ast, final_values):
            assert node.targets[0].inferred()[0].as_string() == final_value

    def test_dict_invalid_args(self) -> None:
        invalid_values = ["dict(*1)", "dict(**lala)", "dict(**[])"]
        for invalid in invalid_values:
            ast_node = extract_node(invalid)
            inferred = next(ast_node.infer())
            self.assertIsInstance(inferred, Instance)
            self.assertEqual(inferred.qname(), "builtins.dict")

    def test_str_methods(self) -> None:
        code = """
        ' '.decode() #@
        ' '.join('abcd') #@
        ' '.replace('a', 'b') #@
        ' '.format('a') #@
        ' '.capitalize() #@
        ' '.title() #@
        ' '.lower() #@
        ' '.upper() #@
        ' '.swapcase() #@
        ' '.strip() #@
        ' '.rstrip() #@
        ' '.lstrip() #@
        ' '.rjust() #@
        ' '.ljust() #@
        ' '.center() #@

        ' '.index() #@
        ' '.find() #@
        ' '.count() #@
        """
        ast = extract_node(code, __name__)
        self.assertInferConst(ast[0], "")
        for i in range(1, 15):
            self.assertInferConst(ast[i], "")
        for i in range(15, 18):
            self.assertInferConst(ast[i], 0)

    def test_unicode_methods(self) -> None:
        code = """
        u' '.decode() #@
        u' '.join('abcd') #@
        u' '.replace('a', 'b') #@
        u' '.format('a') #@
        u' '.capitalize() #@
        u' '.title() #@
        u' '.lower() #@
        u' '.upper() #@
        u' '.swapcase() #@
        u' '.strip() #@
        u' '.rstrip() #@
        u' '.lstrip() #@
        u' '.rjust() #@
        u' '.ljust() #@
        u' '.center() #@

        u' '.index() #@
        u' '.find() #@
        u' '.count() #@
        """
        ast = extract_node(code, __name__)
        self.assertInferConst(ast[0], "")
        for i in range(1, 15):
            self.assertInferConst(ast[i], "")
        for i in range(15, 18):
            self.assertInferConst(ast[i], 0)

    def test_scope_lookup_same_attributes(self) -> None:
        code = """
        import collections
        class Second(collections.Counter):
            def collections(self):
                return "second"

        """
        ast = parse(code, __name__)
        bases = ast["Second"].bases[0]
        inferred = next(bases.infer())
        self.assertTrue(inferred)
        self.assertIsInstance(inferred, nodes.ClassDef)
        self.assertEqual(inferred.qname(), "collections.Counter")

    def test_inferring_with_statement_failures(self) -> None:
        module = parse(
            """
        class NoEnter(object):
            pass
        class NoMethod(object):
            __enter__ = None
        class NoElts(object):
            def __enter__(self):
                return 42

        with NoEnter() as no_enter:
            pass
        with NoMethod() as no_method:
            pass
        with NoElts() as (no_elts, no_elts1):
            pass
        """
        )
        self.assertRaises(InferenceError, next, module["no_enter"].infer())
        self.assertRaises(InferenceError, next, module["no_method"].infer())
        self.assertRaises(InferenceError, next, module["no_elts"].infer())

    def test_inferring_with_statement(self) -> None:
        module = parse(
            """
        class SelfContext(object):
            def __enter__(self):
                return self

        class OtherContext(object):
            def __enter__(self):
                return SelfContext()

        class MultipleReturns(object):
            def __enter__(self):
                return SelfContext(), OtherContext()

        class MultipleReturns2(object):
            def __enter__(self):
                return [1, [2, 3]]

        with SelfContext() as self_context:
            pass
        with OtherContext() as other_context:
            pass
        with MultipleReturns(), OtherContext() as multiple_with:
            pass
        with MultipleReturns2() as (stdout, (stderr, stdin)):
            pass
        """
        )
        self_context = module["self_context"]
        inferred = next(self_context.infer())
        self.assertIsInstance(inferred, Instance)
        self.assertEqual(inferred.name, "SelfContext")

        other_context = module["other_context"]
        inferred = next(other_context.infer())
        self.assertIsInstance(inferred, Instance)
        self.assertEqual(inferred.name, "SelfContext")

        multiple_with = module["multiple_with"]
        inferred = next(multiple_with.infer())
        self.assertIsInstance(inferred, Instance)
        self.assertEqual(inferred.name, "SelfContext")

        stdout = module["stdout"]
        inferred = next(stdout.infer())
        self.assertIsInstance(inferred, nodes.Const)
        self.assertEqual(inferred.value, 1)
        stderr = module["stderr"]
        inferred = next(stderr.infer())
        self.assertIsInstance(inferred, nodes.Const)
        self.assertEqual(inferred.value, 2)

    def test_inferring_with_contextlib_contextmanager(self) -> None:
        module = parse(
            """
        import contextlib
        from contextlib import contextmanager

        @contextlib.contextmanager
        def manager_none():
            try:
                yield
            finally:
                pass

        @contextlib.contextmanager
        def manager_something():
            try:
                yield 42
                yield 24 # This should be ignored.
            finally:
                pass

        @contextmanager
        def manager_multiple():
            with manager_none() as foo:
                with manager_something() as bar:
                    yield foo, bar

        with manager_none() as none:
            pass
        with manager_something() as something:
            pass
        with manager_multiple() as (first, second):
            pass
        """
        )
        none = module["none"]
        inferred = next(none.infer())
        self.assertIsInstance(inferred, nodes.Const)
        self.assertIsNone(inferred.value)

        something = module["something"]
        inferred = something.inferred()
        self.assertEqual(len(inferred), 1)
        inferred = inferred[0]
        self.assertIsInstance(inferred, nodes.Const)
        self.assertEqual(inferred.value, 42)

        first, second = module["first"], module["second"]
        first = next(first.infer())
        second = next(second.infer())
        self.assertIsInstance(first, nodes.Const)
        self.assertIsNone(first.value)
        self.assertIsInstance(second, nodes.Const)
        self.assertEqual(second.value, 42)

    def test_inferring_context_manager_skip_index_error(self) -> None:
        # Raise an InferenceError when having multiple 'as' bindings
        # from a context manager, but its result doesn't have those
        # indices. This is the case of contextlib.nested, where the
        # result is a list, which is mutated later on, so it's
        # undetected by astroid.
        module = parse(
            """
        class Manager(object):
            def __enter__(self):
                return []
        with Manager() as (a, b, c):
            pass
        """
        )
        self.assertRaises(InferenceError, next, module["a"].infer())

    def test_inferring_context_manager_unpacking_inference_error(self) -> None:
        # https://github.com/PyCQA/pylint/issues/1463
        module = parse(
            """
        import contextlib

        @contextlib.contextmanager
        def _select_source(a=None):
            with _select_source() as result:
                yield result

        result = _select_source()
        with result as (a, b, c):
            pass
        """
        )
        self.assertRaises(InferenceError, next, module["a"].infer())

    def test_inferring_with_contextlib_contextmanager_failures(self) -> None:
        module = parse(
            """
        from contextlib import contextmanager

        def no_decorators_mgr():
            yield
        @no_decorators_mgr
        def other_decorators_mgr():
            yield
        @contextmanager
        def no_yield_mgr():
            pass

        with no_decorators_mgr() as no_decorators:
            pass
        with other_decorators_mgr() as other_decorators:
            pass
        with no_yield_mgr() as no_yield:
            pass
        """
        )
        self.assertRaises(InferenceError, next, module["no_decorators"].infer())
        self.assertRaises(InferenceError, next, module["other_decorators"].infer())
        self.assertRaises(InferenceError, next, module["no_yield"].infer())

    def test_nested_contextmanager(self) -> None:
        """Make sure contextmanager works with nested functions

        Previously contextmanager would retrieve
        the first yield instead of the yield in the
        proper scope

        Fixes https://github.com/PyCQA/pylint/issues/1746
        """
        code = """
        from contextlib import contextmanager

        @contextmanager
        def outer():
            @contextmanager
            def inner():
                yield 2
            yield inner

        with outer() as ctx:
            ctx #@
            with ctx() as val:
                val #@
        """
        context_node, value_node = extract_node(code)
        value = next(value_node.infer())
        context = next(context_node.infer())
        assert isinstance(context, nodes.FunctionDef)
        assert isinstance(value, nodes.Const)

    def test_unary_op_leaks_stop_iteration(self) -> None:
        node = extract_node("+[] #@")
        self.assertEqual(util.Uninferable, next(node.infer()))

    def test_unary_operands(self) -> None:
        ast_nodes = extract_node(
            """
        import os
        def func(): pass
        from missing import missing
        class GoodInstance(object):
            def __pos__(self):
                return 42
            def __neg__(self):
                return +self - 41
            def __invert__(self):
                return 42
        class BadInstance(object):
            def __pos__(self):
                return lala
            def __neg__(self):
                return missing
        class LambdaInstance(object):
            __pos__ = lambda self: self.lala
            __neg__ = lambda self: self.lala + 1
            @property
            def lala(self): return 24
        class InstanceWithAttr(object):
            def __init__(self):
                self.x = 42
            def __pos__(self):
                return self.x
            def __neg__(self):
                return +self - 41
            def __invert__(self):
                return self.x + 1
        instance = GoodInstance()
        lambda_instance = LambdaInstance()
        instance_with_attr = InstanceWithAttr()
        +instance #@
        -instance #@
        ~instance #@
        --instance #@
        +lambda_instance #@
        -lambda_instance #@
        +instance_with_attr #@
        -instance_with_attr #@
        ~instance_with_attr #@

        bad_instance = BadInstance()
        +bad_instance #@
        -bad_instance #@
        ~bad_instance #@

        # These should be TypeErrors.
        ~BadInstance #@
        ~os #@
        -func #@
        +BadInstance #@
        """
        )
        expected = [42, 1, 42, -1, 24, 25, 42, 1, 43]
        for node, value in zip(ast_nodes[:9], expected):
            inferred = next(node.infer())
            self.assertIsInstance(inferred, nodes.Const)
            self.assertEqual(inferred.value, value)

        for bad_node in ast_nodes[9:]:
            inferred = next(bad_node.infer())
            self.assertEqual(inferred, util.Uninferable)

    def test_unary_op_instance_method_not_callable(self) -> None:
        ast_node = extract_node(
            """
        class A:
            __pos__ = (i for i in range(10))
        +A() #@
        """
        )
        self.assertRaises(InferenceError, next, ast_node.infer())

    def test_binary_op_type_errors(self) -> None:
        ast_nodes = extract_node(
            """
        import collections
        1 + "a" #@
        1 - [] #@
        1 * {} #@
        1 / collections #@
        1 ** (lambda x: x) #@
        {} * {} #@
        {} - {} #@
        {} >> {} #@
        [] + () #@
        () + [] #@
        [] * 2.0 #@
        () * 2.0 #@
        2.0 >> 2.0 #@
        class A(object): pass
        class B(object): pass
        A() + B() #@
        class A1(object):
            def __add__(self, other): return NotImplemented
        A1() + A1() #@
        class A(object):
            def __add__(self, other): return NotImplemented
        class B(object):
            def __radd__(self, other): return NotImplemented
        A() + B() #@
        class Parent(object):
            pass
        class Child(Parent):
            def __add__(self, other): return NotImplemented
        Child() + Parent() #@
        class A(object):
            def __add__(self, other): return NotImplemented
        class B(A):
            def __radd__(self, other):
                 return NotImplemented
        A() + B() #@
        # Augmented
        f = 1
        f+=A() #@
        x = 1
        x+=[] #@
        """
        )
        msg = "unsupported operand type(s) for {op}: {lhs!r} and {rhs!r}"
        expected = [
            msg.format(op="+", lhs="int", rhs="str"),
            msg.format(op="-", lhs="int", rhs="list"),
            msg.format(op="*", lhs="int", rhs="dict"),
            msg.format(op="/", lhs="int", rhs="module"),
            msg.format(op="**", lhs="int", rhs="function"),
            msg.format(op="*", lhs="dict", rhs="dict"),
            msg.format(op="-", lhs="dict", rhs="dict"),
            msg.format(op=">>", lhs="dict", rhs="dict"),
            msg.format(op="+", lhs="list", rhs="tuple"),
            msg.format(op="+", lhs="tuple", rhs="list"),
            msg.format(op="*", lhs="list", rhs="float"),
            msg.format(op="*", lhs="tuple", rhs="float"),
            msg.format(op=">>", lhs="float", rhs="float"),
            msg.format(op="+", lhs="A", rhs="B"),
            msg.format(op="+", lhs="A1", rhs="A1"),
            msg.format(op="+", lhs="A", rhs="B"),
            msg.format(op="+", lhs="Child", rhs="Parent"),
            msg.format(op="+", lhs="A", rhs="B"),
            msg.format(op="+=", lhs="int", rhs="A"),
            msg.format(op="+=", lhs="int", rhs="list"),
        ]

        # PEP-584 supports | for dictionary union
        if not PY39_PLUS:
            ast_nodes.append(extract_node("{} | {} #@"))
            expected.append(msg.format(op="|", lhs="dict", rhs="dict"))

        for node, expected_value in zip(ast_nodes, expected):
            errors = node.type_errors()
            self.assertEqual(len(errors), 1)
            error = errors[0]
            self.assertEqual(str(error), expected_value)

    def test_unary_type_errors(self) -> None:
        ast_nodes = extract_node(
            """
        import collections
        ~[] #@
        ~() #@
        ~dict() #@
        ~{} #@
        ~set() #@
        -set() #@
        -"" #@
        ~"" #@
        +"" #@
        class A(object): pass
        ~(lambda: None) #@
        ~A #@
        ~A() #@
        ~collections #@
        ~2.0 #@
        """
        )
        msg = "bad operand type for unary {op}: {type}"
        expected = [
            msg.format(op="~", type="list"),
            msg.format(op="~", type="tuple"),
            msg.format(op="~", type="dict"),
            msg.format(op="~", type="dict"),
            msg.format(op="~", type="set"),
            msg.format(op="-", type="set"),
            msg.format(op="-", type="str"),
            msg.format(op="~", type="str"),
            msg.format(op="+", type="str"),
            msg.format(op="~", type="<lambda>"),
            msg.format(op="~", type="A"),
            msg.format(op="~", type="A"),
            msg.format(op="~", type="collections"),
            msg.format(op="~", type="float"),
        ]
        for node, expected_value in zip(ast_nodes, expected):
            errors = node.type_errors()
            self.assertEqual(len(errors), 1)
            error = errors[0]
            self.assertEqual(str(error), expected_value)

    def test_unary_empty_type_errors(self) -> None:
        # These aren't supported right now
        ast_nodes = extract_node(
            """
        ~(2 and []) #@
        -(0 or {}) #@
        """
        )
        expected = [
            "bad operand type for unary ~: list",
            "bad operand type for unary -: dict",
        ]
        for node, expected_value in zip(ast_nodes, expected):
            errors = node.type_errors()
            self.assertEqual(len(errors), 1, (expected, node))
            self.assertEqual(str(errors[0]), expected_value)

    def test_unary_type_errors_for_non_instance_objects(self) -> None:
        node = extract_node("~slice(1, 2, 3)")
        errors = node.type_errors()
        self.assertEqual(len(errors), 1)
        self.assertEqual(str(errors[0]), "bad operand type for unary ~: slice")

    def test_bool_value_recursive(self) -> None:
        pairs = [
            ("{}", False),
            ("{1:2}", True),
            ("()", False),
            ("(1, 2)", True),
            ("[]", False),
            ("[1,2]", True),
            ("frozenset()", False),
            ("frozenset((1, 2))", True),
        ]
        for code, expected in pairs:
            node = extract_node(code)
            inferred = next(node.infer())
            self.assertEqual(inferred.bool_value(), expected)

    def test_genexpr_bool_value(self) -> None:
        node = extract_node("""(x for x in range(10))""")
        self.assertTrue(node.bool_value())

    def test_name_bool_value(self) -> None:
        node = extract_node(
            """
        x = 42
        y = x
        y
        """
        )
        self.assertIs(node.bool_value(), util.Uninferable)

    def test_bool_value(self) -> None:
        # Verify the truth value of nodes.
        module = parse(
            """
        import collections
        collections_module = collections
        def function(): pass
        class Class(object):
            def method(self): pass
        dict_comp = {x:y for (x, y) in ((1, 2), (2, 3))}
        set_comp = {x for x in range(10)}
        list_comp = [x for x in range(10)]
        lambda_func = lambda: None
        unbound_method = Class.method
        instance = Class()
        bound_method = instance.method
        def generator_func():
             yield
        def true_value():
             return True
        generator = generator_func()
        bin_op = 1 + 2
        bool_op = x and y
        callfunc = test()
        good_callfunc = true_value()
        compare = 2 < 3
        const_str_true = 'testconst'
        const_str_false = ''
        """
        )
        collections_module = next(module["collections_module"].infer())
        self.assertTrue(collections_module.bool_value())
        function = module["function"]
        self.assertTrue(function.bool_value())
        klass = module["Class"]
        self.assertTrue(klass.bool_value())
        dict_comp = next(module["dict_comp"].infer())
        self.assertEqual(dict_comp, util.Uninferable)
        set_comp = next(module["set_comp"].infer())
        self.assertEqual(set_comp, util.Uninferable)
        list_comp = next(module["list_comp"].infer())
        self.assertEqual(list_comp, util.Uninferable)
        lambda_func = next(module["lambda_func"].infer())
        self.assertTrue(lambda_func)
        unbound_method = next(module["unbound_method"].infer())
        self.assertTrue(unbound_method)
        bound_method = next(module["bound_method"].infer())
        self.assertTrue(bound_method)
        generator = next(module["generator"].infer())
        self.assertTrue(generator)
        bin_op = module["bin_op"].parent.value
        self.assertIs(bin_op.bool_value(), util.Uninferable)
        bool_op = module["bool_op"].parent.value
        self.assertEqual(bool_op.bool_value(), util.Uninferable)
        callfunc = module["callfunc"].parent.value
        self.assertEqual(callfunc.bool_value(), util.Uninferable)
        good_callfunc = next(module["good_callfunc"].infer())
        self.assertTrue(good_callfunc.bool_value())
        compare = module["compare"].parent.value
        self.assertEqual(compare.bool_value(), util.Uninferable)

    def test_bool_value_instances(self) -> None:
        instances = extract_node(
            f"""
        class FalseBoolInstance(object):
            def {BOOL_SPECIAL_METHOD}(self):
                return False
        class TrueBoolInstance(object):
            def {BOOL_SPECIAL_METHOD}(self):
                return True
        class FalseLenInstance(object):
            def __len__(self):
                return 0
        class TrueLenInstance(object):
            def __len__(self):
                return 14
        class AlwaysTrueInstance(object):
            pass
        class ErrorInstance(object):
            def __bool__(self):
                return lala
            def __len__(self):
                return lala
        class NonMethods(object):
            __bool__ = 1
            __len__ = 2
        FalseBoolInstance() #@
        TrueBoolInstance() #@
        FalseLenInstance() #@
        TrueLenInstance() #@
        AlwaysTrueInstance() #@
        ErrorInstance() #@
        """
        )
        expected = (False, True, False, True, True, util.Uninferable, util.Uninferable)
        for node, expected_value in zip(instances, expected):
            inferred = next(node.infer())
            self.assertEqual(inferred.bool_value(), expected_value)

    def test_bool_value_variable(self) -> None:
        instance = extract_node(
            f"""
        class VariableBoolInstance(object):
            def __init__(self, value):
                self.value = value
            def {BOOL_SPECIAL_METHOD}(self):
                return self.value

        not VariableBoolInstance(True)
        """
        )
        inferred = next(instance.infer())
        self.assertIs(inferred.bool_value(), util.Uninferable)

    def test_infer_coercion_rules_for_floats_complex(self) -> None:
        ast_nodes = extract_node(
            """
        1 + 1.0 #@
        1 * 1.0 #@
        2 - 1.0 #@
        2 / 2.0 #@
        1 + 1j #@
        2 * 1j #@
        2 - 1j #@
        3 / 1j #@
        """
        )
        expected_values = [2.0, 1.0, 1.0, 1.0, 1 + 1j, 2j, 2 - 1j, -3j]
        for node, expected in zip(ast_nodes, expected_values):
            inferred = next(node.infer())
            self.assertEqual(inferred.value, expected)

    def test_binop_list_with_elts(self) -> None:
        ast_node = extract_node(
            """
        x = [A] * 1
        [1] + x
        """
        )
        inferred = next(ast_node.infer())
        self.assertIsInstance(inferred, nodes.List)
        self.assertEqual(len(inferred.elts), 2)
        self.assertIsInstance(inferred.elts[0], nodes.Const)
        self.assertIsInstance(inferred.elts[1], nodes.Unknown)

    def test_binop_same_types(self) -> None:
        ast_nodes = extract_node(
            """
        class A(object):
            def __add__(self, other):
                return 42
        1 + 1 #@
        1 - 1 #@
        "a" + "b" #@
        A() + A() #@
        """
        )
        expected_values = [2, 0, "ab", 42]
        for node, expected in zip(ast_nodes, expected_values):
            inferred = next(node.infer())
            self.assertIsInstance(inferred, nodes.Const)
            self.assertEqual(inferred.value, expected)

    def test_binop_different_types_reflected_only(self) -> None:
        node = extract_node(
            """
        class A(object):
            pass
        class B(object):
            def __radd__(self, other):
                return other
        A() + B() #@
        """
        )
        inferred = next(node.infer())
        self.assertIsInstance(inferred, Instance)
        self.assertEqual(inferred.name, "A")

    def test_binop_different_types_unknown_bases(self) -> None:
        node = extract_node(
            """
        from foo import bar

        class A(bar):
            pass
        class B(object):
            def __radd__(self, other):
                return other
        A() + B() #@
        """
        )
        inferred = next(node.infer())
        self.assertIs(inferred, util.Uninferable)

    def test_binop_different_types_normal_not_implemented_and_reflected(self) -> None:
        node = extract_node(
            """
        class A(object):
            def __add__(self, other):
                return NotImplemented
        class B(object):
            def __radd__(self, other):
                return other
        A() + B() #@
        """
        )
        inferred = next(node.infer())
        self.assertIsInstance(inferred, Instance)
        self.assertEqual(inferred.name, "A")

    def test_binop_different_types_no_method_implemented(self) -> None:
        node = extract_node(
            """
        class A(object):
            pass
        class B(object): pass
        A() + B() #@
        """
        )
        inferred = next(node.infer())
        self.assertEqual(inferred, util.Uninferable)

    def test_binop_different_types_reflected_and_normal_not_implemented(self) -> None:
        node = extract_node(
            """
        class A(object):
            def __add__(self, other): return NotImplemented
        class B(object):
            def __radd__(self, other): return NotImplemented
        A() + B() #@
        """
        )
        inferred = next(node.infer())
        self.assertEqual(inferred, util.Uninferable)

    def test_binop_subtype(self) -> None:
        node = extract_node(
            """
        class A(object): pass
        class B(A):
            def __add__(self, other): return other
        B() + A() #@
        """
        )
        inferred = next(node.infer())
        self.assertIsInstance(inferred, Instance)
        self.assertEqual(inferred.name, "A")

    def test_binop_subtype_implemented_in_parent(self) -> None:
        node = extract_node(
            """
        class A(object):
            def __add__(self, other): return other
        class B(A): pass
        B() + A() #@
        """
        )
        inferred = next(node.infer())
        self.assertIsInstance(inferred, Instance)
        self.assertEqual(inferred.name, "A")

    def test_binop_subtype_not_implemented(self) -> None:
        node = extract_node(
            """
        class A(object):
            pass
        class B(A):
            def __add__(self, other): return NotImplemented
        B() + A() #@
        """
        )
        inferred = next(node.infer())
        self.assertEqual(inferred, util.Uninferable)

    def test_binop_supertype(self) -> None:
        node = extract_node(
            """
        class A(object):
            pass
        class B(A):
            def __radd__(self, other):
                 return other
        A() + B() #@
        """
        )
        inferred = next(node.infer())
        self.assertIsInstance(inferred, Instance)
        self.assertEqual(inferred.name, "A")

    def test_binop_supertype_rop_not_implemented(self) -> None:
        node = extract_node(
            """
        class A(object):
            def __add__(self, other):
                return other
        class B(A):
            def __radd__(self, other):
                 return NotImplemented
        A() + B() #@
        """
        )
        inferred = next(node.infer())
        self.assertIsInstance(inferred, Instance)
        self.assertEqual(inferred.name, "B")

    def test_binop_supertype_both_not_implemented(self) -> None:
        node = extract_node(
            """
        class A(object):
            def __add__(self): return NotImplemented
        class B(A):
            def __radd__(self, other):
                 return NotImplemented
        A() + B() #@
        """
        )
        inferred = next(node.infer())
        self.assertEqual(inferred, util.Uninferable)

    def test_binop_inference_errors(self) -> None:
        ast_nodes = extract_node(
            """
        from unknown import Unknown
        class A(object):
           def __add__(self, other): return NotImplemented
        class B(object):
           def __add__(self, other): return Unknown
        A() + Unknown #@
        Unknown + A() #@
        B() + A() #@
        A() + B() #@
        """
        )
        for node in ast_nodes:
            self.assertEqual(next(node.infer()), util.Uninferable)

    def test_binop_ambiguity(self) -> None:
        ast_nodes = extract_node(
            """
        class A(object):
           def __add__(self, other):
               if isinstance(other, B):
                    return NotImplemented
               if type(other) is type(self):
                    return 42
               return NotImplemented
        class B(A): pass
        class C(object):
           def __radd__(self, other):
               if isinstance(other, B):
                   return 42
               return NotImplemented
        A() + B() #@
        B() + A() #@
        A() + C() #@
        C() + A() #@
        """
        )
        for node in ast_nodes:
            self.assertEqual(next(node.infer()), util.Uninferable)

    def test_binop_self_in_list(self) -> None:
        """If 'self' is referenced within a list it should not be bound by it.

        Reported in https://github.com/PyCQA/pylint/issues/4826.
        """
        ast_nodes = extract_node(
            """
        class A:
            def __init__(self):
                for a in [self] + []:
                    print(a) #@

        class B:
            def __init__(self):
                for b in [] + [self]:
                    print(b) #@
        """
        )
        inferred_a = list(ast_nodes[0].args[0].infer())
        self.assertEqual(len(inferred_a), 1)
        self.assertIsInstance(inferred_a[0], Instance)
        self.assertEqual(inferred_a[0]._proxied.name, "A")

        inferred_b = list(ast_nodes[1].args[0].infer())
        self.assertEqual(len(inferred_b), 1)
        self.assertIsInstance(inferred_b[0], Instance)
        self.assertEqual(inferred_b[0]._proxied.name, "B")

    def test_metaclass__getitem__(self) -> None:
        ast_node = extract_node(
            """
        class Meta(type):
            def __getitem__(cls, arg):
                return 24
        class A(object, metaclass=Meta):
            pass

        A['Awesome'] #@
        """
        )
        inferred = next(ast_node.infer())
        self.assertIsInstance(inferred, nodes.Const)
        self.assertEqual(inferred.value, 24)

    @unittest.skipUnless(HAS_SIX, "These tests require the six library")
    def test_with_metaclass__getitem__(self):
        ast_node = extract_node(
            """
        class Meta(type):
            def __getitem__(cls, arg):
                return 24
        import six
        class A(six.with_metaclass(Meta)):
            pass

        A['Awesome'] #@
        """
        )
        inferred = next(ast_node.infer())
        self.assertIsInstance(inferred, nodes.Const)
        self.assertEqual(inferred.value, 24)

    def test_bin_op_classes(self) -> None:
        ast_node = extract_node(
            """
        class Meta(type):
            def __or__(self, other):
                return 24
        class A(object, metaclass=Meta):
            pass

        A | A
        """
        )
        inferred = next(ast_node.infer())
        self.assertIsInstance(inferred, nodes.Const)
        self.assertEqual(inferred.value, 24)

    @unittest.skipUnless(HAS_SIX, "These tests require the six library")
    def test_bin_op_classes_with_metaclass(self):
        ast_node = extract_node(
            """
        class Meta(type):
            def __or__(self, other):
                return 24
        import six
        class A(six.with_metaclass(Meta)):
            pass

        A | A
        """
        )
        inferred = next(ast_node.infer())
        self.assertIsInstance(inferred, nodes.Const)
        self.assertEqual(inferred.value, 24)

    def test_bin_op_supertype_more_complicated_example(self) -> None:
        ast_node = extract_node(
            """
        class A(object):
            def __init__(self):
                self.foo = 42
            def __add__(self, other):
                return other.bar + self.foo / 2

        class B(A):
            def __init__(self):
                self.bar = 24
        def __radd__(self, other):
            return NotImplemented

        A() + B() #@
        """
        )
        inferred = next(ast_node.infer())
        self.assertIsInstance(inferred, nodes.Const)
        self.assertEqual(int(inferred.value), 45)

    def test_aug_op_same_type_not_implemented(self) -> None:
        ast_node = extract_node(
            """
        class A(object):
            def __iadd__(self, other): return NotImplemented
            def __add__(self, other): return NotImplemented
        A() + A() #@
        """
        )
        self.assertEqual(next(ast_node.infer()), util.Uninferable)

    def test_aug_op_same_type_aug_implemented(self) -> None:
        ast_node = extract_node(
            """
        class A(object):
            def __iadd__(self, other): return other
        f = A()
        f += A() #@
        """
        )
        inferred = next(ast_node.infer())
        self.assertIsInstance(inferred, Instance)
        self.assertEqual(inferred.name, "A")

    def test_aug_op_same_type_aug_not_implemented_normal_implemented(self) -> None:
        ast_node = extract_node(
            """
        class A(object):
            def __iadd__(self, other): return NotImplemented
            def __add__(self, other): return 42
        f = A()
        f += A() #@
        """
        )
        inferred = next(ast_node.infer())
        self.assertIsInstance(inferred, nodes.Const)
        self.assertEqual(inferred.value, 42)

    def test_aug_op_subtype_both_not_implemented(self) -> None:
        ast_node = extract_node(
            """
        class A(object):
            def __iadd__(self, other): return NotImplemented
            def __add__(self, other): return NotImplemented
        class B(A):
            pass
        b = B()
        b+=A() #@
        """
        )
        self.assertEqual(next(ast_node.infer()), util.Uninferable)

    def test_aug_op_subtype_aug_op_is_implemented(self) -> None:
        ast_node = extract_node(
            """
        class A(object):
            def __iadd__(self, other): return 42
        class B(A):
            pass
        b = B()
        b+=A() #@
        """
        )
        inferred = next(ast_node.infer())
        self.assertIsInstance(inferred, nodes.Const)
        self.assertEqual(inferred.value, 42)

    def test_aug_op_subtype_normal_op_is_implemented(self) -> None:
        ast_node = extract_node(
            """
        class A(object):
            def __add__(self, other): return 42
        class B(A):
            pass
        b = B()
        b+=A() #@
        """
        )
        inferred = next(ast_node.infer())
        self.assertIsInstance(inferred, nodes.Const)
        self.assertEqual(inferred.value, 42)

    def test_aug_different_types_no_method_implemented(self) -> None:
        ast_node = extract_node(
            """
        class A(object): pass
        class B(object): pass
        f = A()
        f += B() #@
        """
        )
        self.assertEqual(next(ast_node.infer()), util.Uninferable)

    def test_aug_different_types_augop_implemented(self) -> None:
        ast_node = extract_node(
            """
        class A(object):
            def __iadd__(self, other): return other
        class B(object): pass
        f = A()
        f += B() #@
        """
        )
        inferred = next(ast_node.infer())
        self.assertIsInstance(inferred, Instance)
        self.assertEqual(inferred.name, "B")

    def test_aug_different_types_aug_not_implemented(self) -> None:
        ast_node = extract_node(
            """
        class A(object):
            def __iadd__(self, other): return NotImplemented
            def __add__(self, other): return other
        class B(object): pass
        f = A()
        f += B() #@
        """
        )
        inferred = next(ast_node.infer())
        self.assertIsInstance(inferred, Instance)
        self.assertEqual(inferred.name, "B")

    def test_aug_different_types_aug_not_implemented_rop_fallback(self) -> None:
        ast_node = extract_node(
            """
        class A(object):
            def __iadd__(self, other): return NotImplemented
            def __add__(self, other): return NotImplemented
        class B(object):
            def __radd__(self, other): return other
        f = A()
        f += B() #@
        """
        )
        inferred = next(ast_node.infer())
        self.assertIsInstance(inferred, Instance)
        self.assertEqual(inferred.name, "A")

    def test_augop_supertypes_none_implemented(self) -> None:
        ast_node = extract_node(
            """
        class A(object): pass
        class B(object): pass
        a = A()
        a += B() #@
        """
        )
        self.assertEqual(next(ast_node.infer()), util.Uninferable)

    def test_augop_supertypes_not_implemented_returned_for_all(self) -> None:
        ast_node = extract_node(
            """
        class A(object):
            def __iadd__(self, other): return NotImplemented
            def __add__(self, other): return NotImplemented
        class B(object):
            def __add__(self, other): return NotImplemented
        a = A()
        a += B() #@
        """
        )
        self.assertEqual(next(ast_node.infer()), util.Uninferable)

    def test_augop_supertypes_augop_implemented(self) -> None:
        ast_node = extract_node(
            """
        class A(object):
            def __iadd__(self, other): return other
        class B(A): pass
        a = A()
        a += B() #@
        """
        )
        inferred = next(ast_node.infer())
        self.assertIsInstance(inferred, Instance)
        self.assertEqual(inferred.name, "B")

    def test_augop_supertypes_reflected_binop_implemented(self) -> None:
        ast_node = extract_node(
            """
        class A(object):
            def __iadd__(self, other): return NotImplemented
        class B(A):
            def __radd__(self, other): return other
        a = A()
        a += B() #@
        """
        )
        inferred = next(ast_node.infer())
        self.assertIsInstance(inferred, Instance)
        self.assertEqual(inferred.name, "A")

    def test_augop_supertypes_normal_binop_implemented(self) -> None:
        ast_node = extract_node(
            """
        class A(object):
            def __iadd__(self, other): return NotImplemented
            def __add__(self, other): return other
        class B(A):
            def __radd__(self, other): return NotImplemented

        a = A()
        a += B() #@
        """
        )
        inferred = next(ast_node.infer())
        self.assertIsInstance(inferred, Instance)
        self.assertEqual(inferred.name, "B")

    @pytest.mark.xfail(reason="String interpolation is incorrect for modulo formatting")
    def test_string_interpolation(self):
        ast_nodes = extract_node(
            """
        "a%d%d" % (1, 2) #@
        "a%(x)s" % {"x": 42} #@
        """
        )
        expected = ["a12", "a42"]
        for node, expected_value in zip(ast_nodes, expected):
            inferred = next(node.infer())
            self.assertIsInstance(inferred, nodes.Const)
            self.assertEqual(inferred.value, expected_value)

    def test_mul_list_supports__index__(self) -> None:
        ast_nodes = extract_node(
            """
        class Index(object):
            def __index__(self): return 2
        class NotIndex(object): pass
        class NotIndex2(object):
            def __index__(self): return None
        a = [1, 2]
        a * Index() #@
        a * NotIndex() #@
        a * NotIndex2() #@
        """
        )
        assert isinstance(ast_nodes, list)
        first = next(ast_nodes[0].infer())
        self.assertIsInstance(first, nodes.List)
        self.assertEqual([node.value for node in first.itered()], [1, 2, 1, 2])
        for rest in ast_nodes[1:]:
            inferred = next(rest.infer())
            self.assertEqual(inferred, util.Uninferable)

    def test_subscript_supports__index__(self) -> None:
        ast_nodes = extract_node(
            """
        class Index(object):
            def __index__(self): return 2
        class LambdaIndex(object):
            __index__ = lambda self: self.foo
            @property
            def foo(self): return 1
        class NonIndex(object):
            __index__ = lambda self: None
        a = [1, 2, 3, 4]
        a[Index()] #@
        a[LambdaIndex()] #@
        a[NonIndex()] #@
        """
        )
        assert isinstance(ast_nodes, list)
        first = next(ast_nodes[0].infer())
        self.assertIsInstance(first, nodes.Const)
        self.assertEqual(first.value, 3)
        second = next(ast_nodes[1].infer())
        self.assertIsInstance(second, nodes.Const)
        self.assertEqual(second.value, 2)
        self.assertRaises(InferenceError, next, ast_nodes[2].infer())

    def test_special_method_masquerading_as_another(self) -> None:
        ast_node = extract_node(
            """
        class Info(object):
            def __add__(self, other):
                return "lala"
            __or__ = __add__

        f = Info()
        f | Info() #@
        """
        )
        inferred = next(ast_node.infer())
        self.assertIsInstance(inferred, nodes.Const)
        self.assertEqual(inferred.value, "lala")

    def test_unary_op_assignment(self) -> None:
        ast_node = extract_node(
            """
        class A(object): pass
        def pos(self):
            return 42
        A.__pos__ = pos
        f = A()
        +f #@
        """
        )
        inferred = next(ast_node.infer())
        self.assertIsInstance(inferred, nodes.Const)
        self.assertEqual(inferred.value, 42)

    def test_unary_op_classes(self) -> None:
        ast_node = extract_node(
            """
        class Meta(type):
            def __invert__(self):
                return 42
        class A(object, metaclass=Meta):
            pass
        ~A
        """
        )
        inferred = next(ast_node.infer())
        self.assertIsInstance(inferred, nodes.Const)
        self.assertEqual(inferred.value, 42)

    @unittest.skipUnless(HAS_SIX, "These tests require the six library")
    def test_unary_op_classes_with_metaclass(self):
        ast_node = extract_node(
            """
        import six
        class Meta(type):
            def __invert__(self):
                return 42
        class A(six.with_metaclass(Meta)):
            pass
        ~A
        """
        )
        inferred = next(ast_node.infer())
        self.assertIsInstance(inferred, nodes.Const)
        self.assertEqual(inferred.value, 42)

    def _slicing_test_helper(
        self,
        pairs: Tuple[
            Tuple[str, Union[List[int], str]],
            Tuple[str, Union[List[int], str]],
            Tuple[str, Union[List[int], str]],
            Tuple[str, Union[List[int], str]],
            Tuple[str, Union[List[int], str]],
            Tuple[str, Union[List[int], str]],
            Tuple[str, Union[List[int], str]],
            Tuple[str, Union[List[int], str]],
            Tuple[str, Union[List[int], str]],
            Tuple[str, Union[List[int], str]],
        ],
        cls: Union[ABCMeta, type],
        get_elts: Callable,
    ) -> None:
        for code, expected in pairs:
            ast_node = extract_node(code)
            inferred = next(ast_node.infer())
            self.assertIsInstance(inferred, cls)
            self.assertEqual(get_elts(inferred), expected, ast_node.as_string())

    def test_slicing_list(self) -> None:
        pairs = (
            ("[1, 2, 3][:] #@", [1, 2, 3]),
            ("[1, 2, 3][0:] #@", [1, 2, 3]),
            ("[1, 2, 3][None:] #@", [1, 2, 3]),
            ("[1, 2, 3][None:None] #@", [1, 2, 3]),
            ("[1, 2, 3][0:-1] #@", [1, 2]),
            ("[1, 2, 3][0:2] #@", [1, 2]),
            ("[1, 2, 3][0:2:None] #@", [1, 2]),
            ("[1, 2, 3][::] #@", [1, 2, 3]),
            ("[1, 2, 3][::2] #@", [1, 3]),
            ("[1, 2, 3][::-1] #@", [3, 2, 1]),
            ("[1, 2, 3][0:2:2] #@", [1]),
            ("[1, 2, 3, 4, 5, 6][0:4-1:2+0] #@", [1, 3]),
        )
        self._slicing_test_helper(
            pairs, nodes.List, lambda inferred: [elt.value for elt in inferred.elts]
        )

    def test_slicing_tuple(self) -> None:
        pairs = (
            ("(1, 2, 3)[:] #@", [1, 2, 3]),
            ("(1, 2, 3)[0:] #@", [1, 2, 3]),
            ("(1, 2, 3)[None:] #@", [1, 2, 3]),
            ("(1, 2, 3)[None:None] #@", [1, 2, 3]),
            ("(1, 2, 3)[0:-1] #@", [1, 2]),
            ("(1, 2, 3)[0:2] #@", [1, 2]),
            ("(1, 2, 3)[0:2:None] #@", [1, 2]),
            ("(1, 2, 3)[::] #@", [1, 2, 3]),
            ("(1, 2, 3)[::2] #@", [1, 3]),
            ("(1, 2, 3)[::-1] #@", [3, 2, 1]),
            ("(1, 2, 3)[0:2:2] #@", [1]),
            ("(1, 2, 3, 4, 5, 6)[0:4-1:2+0] #@", [1, 3]),
        )
        self._slicing_test_helper(
            pairs, nodes.Tuple, lambda inferred: [elt.value for elt in inferred.elts]
        )

    def test_slicing_str(self) -> None:
        pairs = (
            ("'123'[:] #@", "123"),
            ("'123'[0:] #@", "123"),
            ("'123'[None:] #@", "123"),
            ("'123'[None:None] #@", "123"),
            ("'123'[0:-1] #@", "12"),
            ("'123'[0:2] #@", "12"),
            ("'123'[0:2:None] #@", "12"),
            ("'123'[::] #@", "123"),
            ("'123'[::2] #@", "13"),
            ("'123'[::-1] #@", "321"),
            ("'123'[0:2:2] #@", "1"),
            ("'123456'[0:4-1:2+0] #@", "13"),
        )
        self._slicing_test_helper(pairs, nodes.Const, lambda inferred: inferred.value)

    def test_invalid_slicing_primaries(self) -> None:
        examples = [
            "(lambda x: x)[1:2]",
            "1[2]",
            "(1, 2, 3)[a:]",
            "(1, 2, 3)[object:object]",
            "(1, 2, 3)[1:object]",
            "enumerate[2]",
        ]
        for code in examples:
            node = extract_node(code)
            self.assertRaises(InferenceError, next, node.infer())

    def test_instance_slicing(self) -> None:
        ast_nodes = extract_node(
            """
        class A(object):
            def __getitem__(self, index):
                return [1, 2, 3, 4, 5][index]
        A()[1:] #@
        A()[:2] #@
        A()[1:4] #@
        """
        )
        expected_values = [[2, 3, 4, 5], [1, 2], [2, 3, 4]]
        for expected, node in zip(expected_values, ast_nodes):
            inferred = next(node.infer())
            self.assertIsInstance(inferred, nodes.List)
            self.assertEqual([elt.value for elt in inferred.elts], expected)

    def test_instance_slicing_slices(self) -> None:
        ast_node = extract_node(
            """
        class A(object):
            def __getitem__(self, index):
                return index
        A()[1:] #@
        """
        )
        inferred = next(ast_node.infer())
        self.assertIsInstance(inferred, nodes.Slice)
        self.assertEqual(inferred.lower.value, 1)
        self.assertIsNone(inferred.upper)

    def test_instance_slicing_fails(self) -> None:
        ast_nodes = extract_node(
            """
        class A(object):
            def __getitem__(self, index):
                return 1[index]
        A()[4:5] #@
        A()[2:] #@
        """
        )
        for node in ast_nodes:
            self.assertEqual(next(node.infer()), util.Uninferable)

    def test_type__new__with_metaclass(self) -> None:
        ast_node = extract_node(
            """
        class Metaclass(type):
            pass
        class Entity(object):
             pass
        type.__new__(Metaclass, 'NewClass', (Entity,), {'a': 1}) #@
        """
        )
        inferred = next(ast_node.infer())

        self.assertIsInstance(inferred, nodes.ClassDef)
        self.assertEqual(inferred.name, "NewClass")
        metaclass = inferred.metaclass()
        self.assertEqual(metaclass, inferred.root()["Metaclass"])
        ancestors = list(inferred.ancestors())
        self.assertEqual(len(ancestors), 2)
        self.assertEqual(ancestors[0], inferred.root()["Entity"])
        attributes = inferred.getattr("a")
        self.assertEqual(len(attributes), 1)
        self.assertIsInstance(attributes[0], nodes.Const)
        self.assertEqual(attributes[0].value, 1)

    def test_type__new__not_enough_arguments(self) -> None:
        ast_nodes = extract_node(
            """
        type.__new__(type, 'foo') #@
        type.__new__(type, 'foo', ()) #@
        type.__new__(type, 'foo', (), {}, ()) #@
        """
        )
        for node in ast_nodes:
            with pytest.raises(InferenceError):
                next(node.infer())

    def test_type__new__invalid_mcs_argument(self) -> None:
        ast_nodes = extract_node(
            """
        class Class(object): pass
        type.__new__(1, 2, 3, 4) #@
        type.__new__(Class, 2, 3, 4) #@
        """
        )
        for node in ast_nodes:
            with pytest.raises(InferenceError):
                next(node.infer())

    def test_type__new__invalid_name(self) -> None:
        ast_nodes = extract_node(
            """
        class Class(type): pass
        type.__new__(Class, object, 1, 2) #@
        type.__new__(Class, 1, 1, 2) #@
        type.__new__(Class, [], 1, 2) #@
        """
        )
        for node in ast_nodes:
            with pytest.raises(InferenceError):
                next(node.infer())

    def test_type__new__invalid_bases(self) -> None:
        ast_nodes = extract_node(
            """
        type.__new__(type, 'a', 1, 2) #@
        type.__new__(type, 'a', [], 2) #@
        type.__new__(type, 'a', {}, 2) #@
        type.__new__(type, 'a', (1, ), 2) #@
        type.__new__(type, 'a', (object, 1), 2) #@
        """
        )
        for node in ast_nodes:
            with pytest.raises(InferenceError):
                next(node.infer())

    def test_type__new__invalid_attrs(self) -> None:
        type_error_nodes = extract_node(
            """
        type.__new__(type, 'a', (), ()) #@
        type.__new__(type, 'a', (), object) #@
        type.__new__(type, 'a', (), 1) #@
        """
        )
        for node in type_error_nodes:
            with pytest.raises(InferenceError):
                next(node.infer())

        # Ignore invalid keys
        ast_nodes = extract_node(
            """
            type.__new__(type, 'a', (), {object: 1}) #@
            type.__new__(type, 'a', (), {1:2, "a":5}) #@
        """
        )
        for node in ast_nodes:
            inferred = next(node.infer())
            self.assertIsInstance(inferred, nodes.ClassDef)

    def test_type__new__metaclass_lookup(self) -> None:
        ast_node = extract_node(
            """
        class Metaclass(type):
            def test(cls): pass
            @classmethod
            def test1(cls): pass
            attr = 42
        type.__new__(Metaclass, 'A', (), {}) #@
        """
        )
        inferred = next(ast_node.infer())
        self.assertIsInstance(inferred, nodes.ClassDef)
        test = inferred.getattr("test")
        self.assertEqual(len(test), 1)
        self.assertIsInstance(test[0], BoundMethod)
        self.assertIsInstance(test[0].bound, nodes.ClassDef)
        self.assertEqual(test[0].bound, inferred)
        test1 = inferred.getattr("test1")
        self.assertEqual(len(test1), 1)
        self.assertIsInstance(test1[0], BoundMethod)
        self.assertIsInstance(test1[0].bound, nodes.ClassDef)
        self.assertEqual(test1[0].bound, inferred.metaclass())
        attr = inferred.getattr("attr")
        self.assertEqual(len(attr), 1)
        self.assertIsInstance(attr[0], nodes.Const)
        self.assertEqual(attr[0].value, 42)

    def test_type__new__metaclass_and_ancestors_lookup(self) -> None:
        ast_node = extract_node(
            """
        class Book(object):
             title = 'Ubik'
        class MetaBook(type):
             title = 'Grimus'
        type.__new__(MetaBook, 'book', (Book, ), {'title':'Catch 22'}) #@
        """
        )
        inferred = next(ast_node.infer())
        self.assertIsInstance(inferred, nodes.ClassDef)
        titles = [
            title.value
            for attr in inferred.getattr("title")
            for title in attr.inferred()
        ]
        self.assertEqual(titles, ["Catch 22", "Ubik", "Grimus"])

    @pytest.mark.xfail(reason="Does not support function metaclasses")
    def test_function_metaclasses(self):
        # These are not supported right now, although
        # they will be in the future.
        ast_node = extract_node(
            """
        class BookMeta(type):
            author = 'Rushdie'

        def metaclass_function(*args):
            return BookMeta

        class Book(object, metaclass=metaclass_function):
            pass
        Book #@
        """
        )
        inferred = next(ast_node.infer())
        metaclass = inferred.metaclass()
        self.assertIsInstance(metaclass, nodes.ClassDef)
        self.assertEqual(metaclass.name, "BookMeta")
        author = next(inferred.igetattr("author"))
        self.assertIsInstance(author, nodes.Const)
        self.assertEqual(author.value, "Rushdie")

    def test_subscript_inference_error(self) -> None:
        # Used to raise StopIteration
        ast_node = extract_node(
            """
        class AttributeDict(dict):
            def __getitem__(self, name):
                return self
        flow = AttributeDict()
        flow['app'] = AttributeDict()
        flow['app']['config'] = AttributeDict()
        flow['app']['config']['doffing'] = AttributeDict() #@
        """
        )
        self.assertIsNone(helpers.safe_infer(ast_node.targets[0]))

    def test_classmethod_inferred_by_context(self) -> None:
        ast_node = extract_node(
            """
        class Super(object):
           def instance(cls):
              return cls()
           instance = classmethod(instance)

        class Sub(Super):
            def method(self):
                return self

        # should see the Sub.instance() is returning a Sub
        # instance, not a Super instance
        Sub.instance().method() #@
        """
        )
        inferred = next(ast_node.infer())
        self.assertIsInstance(inferred, Instance)
        self.assertEqual(inferred.name, "Sub")

    def test_infer_call_result_invalid_dunder_call_on_instance(self) -> None:
        ast_nodes = extract_node(
            """
        class A:
            __call__ = 42
        class B:
            __call__ = A()
        class C:
            __call = None
        A() #@
        B() #@
        C() #@
        """
        )
        for node in ast_nodes:
            inferred = next(node.infer())
            self.assertRaises(InferenceError, next, inferred.infer_call_result(node))

    def test_context_call_for_context_managers(self) -> None:
        ast_nodes = extract_node(
            """
        class A:
            def __enter__(self):
                return self
        class B:
            __enter__ = lambda self: self
        class C:
            @property
            def a(self): return A()
            def __enter__(self):
                return self.a
        with A() as a:
            a #@
        with B() as b:
            b #@
        with C() as c:
            c #@
        """
        )
        assert isinstance(ast_nodes, list)
        first_a = next(ast_nodes[0].infer())
        self.assertIsInstance(first_a, Instance)
        self.assertEqual(first_a.name, "A")
        second_b = next(ast_nodes[1].infer())
        self.assertIsInstance(second_b, Instance)
        self.assertEqual(second_b.name, "B")
        third_c = next(ast_nodes[2].infer())
        self.assertIsInstance(third_c, Instance)
        self.assertEqual(third_c.name, "A")

    def test_metaclass_subclasses_arguments_are_classes_not_instances(self) -> None:
        ast_node = extract_node(
            """
        class A(type):
            def test(cls):
                return cls
        class B(object, metaclass=A):
            pass

        B.test() #@
        """
        )
        inferred = next(ast_node.infer())
        self.assertIsInstance(inferred, nodes.ClassDef)
        self.assertEqual(inferred.name, "B")

    @unittest.skipUnless(HAS_SIX, "These tests require the six library")
    def test_with_metaclass_subclasses_arguments_are_classes_not_instances(self):
        ast_node = extract_node(
            """
        class A(type):
            def test(cls):
                return cls
        import six
        class B(six.with_metaclass(A)):
            pass

        B.test() #@
        """
        )
        inferred = next(ast_node.infer())
        self.assertIsInstance(inferred, nodes.ClassDef)
        self.assertEqual(inferred.name, "B")

    @unittest.skipUnless(HAS_SIX, "These tests require the six library")
    def test_with_metaclass_with_partial_imported_name(self):
        ast_node = extract_node(
            """
        class A(type):
            def test(cls):
                return cls
        from six import with_metaclass
        class B(with_metaclass(A)):
            pass

        B.test() #@
        """
        )
        inferred = next(ast_node.infer())
        self.assertIsInstance(inferred, nodes.ClassDef)
        self.assertEqual(inferred.name, "B")

    def test_infer_cls_in_class_methods(self) -> None:
        ast_nodes = extract_node(
            """
        class A(type):
            def __call__(cls):
                cls #@
        class B(object):
            def __call__(cls):
                cls #@
        """
        )
        assert isinstance(ast_nodes, list)
        first = next(ast_nodes[0].infer())
        self.assertIsInstance(first, nodes.ClassDef)
        second = next(ast_nodes[1].infer())
        self.assertIsInstance(second, Instance)

    @pytest.mark.xfail(reason="Metaclass arguments not inferred as classes")
    def test_metaclass_arguments_are_classes_not_instances(self):
        ast_node = extract_node(
            """
        class A(type):
            def test(cls): return cls
        A.test() #@
        """
        )
        # This is not supported yet
        inferred = next(ast_node.infer())
        self.assertIsInstance(inferred, nodes.ClassDef)
        self.assertEqual(inferred.name, "A")

    def test_metaclass_with_keyword_args(self) -> None:
        ast_node = extract_node(
            """
        class TestMetaKlass(type):
            def __new__(mcs, name, bases, ns, kwo_arg):
                return super().__new__(mcs, name, bases, ns)

        class TestKlass(metaclass=TestMetaKlass, kwo_arg=42): #@
            pass
        """
        )
        inferred = next(ast_node.infer())
        self.assertIsInstance(inferred, nodes.ClassDef)

    def test_metaclass_custom_dunder_call(self) -> None:
        """The Metaclass __call__ should take precedence
        over the default metaclass type call (initialization)

        See https://github.com/PyCQA/pylint/issues/2159
        """
        val = (
            extract_node(
                """
        class _Meta(type):
            def __call__(cls):
                return 1
        class Clazz(metaclass=_Meta):
            def __call__(self):
                return 5.5

        Clazz() #@
        """
            )
            .inferred()[0]
            .value
        )
        assert val == 1

    def test_metaclass_custom_dunder_call_boundnode(self) -> None:
        """The boundnode should be the calling class"""
        cls = extract_node(
            """
        class _Meta(type):
            def __call__(cls):
                return cls
        class Clazz(metaclass=_Meta):
            pass
        Clazz() #@
        """
        ).inferred()[0]
        assert isinstance(cls, nodes.ClassDef) and cls.name == "Clazz"

    def test_infer_subclass_attr_outer_class(self) -> None:
        node = extract_node(
            """
        class Outer:
            data = 123

        class Test(Outer):
            pass
        Test.data
        """
        )
        inferred = next(node.infer())
        assert isinstance(inferred, nodes.Const)
        assert inferred.value == 123

    def test_infer_subclass_attr_inner_class_works_indirectly(self) -> None:
        node = extract_node(
            """
        class Outer:
            class Inner:
                data = 123
        Inner = Outer.Inner

        class Test(Inner):
            pass
        Test.data
        """
        )
        inferred = next(node.infer())
        assert isinstance(inferred, nodes.Const)
        assert inferred.value == 123

    def test_infer_subclass_attr_inner_class(self) -> None:
        clsdef_node, attr_node = extract_node(
            """
        class Outer:
            class Inner:
                data = 123

        class Test(Outer.Inner):
            pass
        Test  #@
        Test.data  #@
            """
        )
        clsdef = next(clsdef_node.infer())
        assert isinstance(clsdef, nodes.ClassDef)
        inferred = next(clsdef.igetattr("data"))
        assert isinstance(inferred, nodes.Const)
        assert inferred.value == 123
        # Inferring the value of .data via igetattr() worked before the
        # old_boundnode fixes in infer_subscript, so it should have been
        # possible to infer the subscript directly. It is the difference
        # between these two cases that led to the discovery of the cause of the
        # bug in https://github.com/PyCQA/astroid/issues/904
        inferred = next(attr_node.infer())
        assert isinstance(inferred, nodes.Const)
        assert inferred.value == 123

    def test_delayed_attributes_without_slots(self) -> None:
        ast_node = extract_node(
            """
        class A(object):
            __slots__ = ('a', )
        a = A()
        a.teta = 24
        a.a = 24
        a #@
        """
        )
        inferred = next(ast_node.infer())
        with self.assertRaises(NotFoundError):
            inferred.getattr("teta")
        inferred.getattr("a")

    def test_lambda_as_methods(self) -> None:
        ast_node = extract_node(
            """
        class X:
           m = lambda self, arg: self.z + arg
           z = 24

        X().m(4) #@
        """
        )
        inferred = next(ast_node.infer())
        self.assertIsInstance(inferred, nodes.Const)
        self.assertEqual(inferred.value, 28)

    def test_inner_value_redefined_by_subclass(self) -> None:
        ast_node = extract_node(
            """
        class X(object):
            M = lambda self, arg: "a"
            x = 24
            def __init__(self):
                x = 24
                self.m = self.M(x)

        class Y(X):
            M = lambda self, arg: arg + 1
            def blurb(self):
                self.m #@
        """
        )
        inferred = next(ast_node.infer())
        self.assertIsInstance(inferred, nodes.Const)
        self.assertEqual(inferred.value, 25)

    @pytest.mark.xfail(reason="Cannot reuse inner value due to inference context reuse")
    def test_inner_value_redefined_by_subclass_with_mro(self):
        # This might work, but it currently doesn't due to not being able
        # to reuse inference contexts.
        ast_node = extract_node(
            """
        class X(object):
            M = lambda self, arg: arg + 1
            x = 24
            def __init__(self):
                y = self
                self.m = y.M(1) + y.z

        class C(object):
            z = 24

        class Y(X, C):
            M = lambda self, arg: arg + 1
            def blurb(self):
                self.m #@
        """
        )
        inferred = next(ast_node.infer())
        self.assertIsInstance(inferred, nodes.Const)
        self.assertEqual(inferred.value, 25)

    def test_getitem_of_class_raised_type_error(self) -> None:
        # Test that we wrap an AttributeInferenceError
        # and reraise it as a TypeError in Class.getitem
        node = extract_node(
            """
        def test():
            yield
        test()
        """
        )
        inferred = next(node.infer())
        with self.assertRaises(AstroidTypeError):
            inferred.getitem(nodes.Const("4"))

    def test_infer_arg_called_type_is_uninferable(self) -> None:
        node = extract_node(
            """
        def func(type):
            type #@
        """
        )
        inferred = next(node.infer())
        assert inferred is util.Uninferable

    def test_infer_arg_called_object_when_used_as_index_is_uninferable(self) -> None:
        node = extract_node(
            """
        def func(object):
            ['list'][
                object #@
            ]
        """
        )
        inferred = next(node.infer())
        assert inferred is util.Uninferable

    @test_utils.require_version(minver="3.9")
    def test_infer_arg_called_type_when_used_as_index_is_uninferable(self):
        # https://github.com/PyCQA/astroid/pull/958
        node = extract_node(
            """
        def func(type):
            ['list'][
                type #@
            ]
        """
        )
        inferred = next(node.infer())
        assert not isinstance(inferred, nodes.ClassDef)  # was inferred as builtins.type
        assert inferred is util.Uninferable

    @test_utils.require_version(minver="3.9")
    def test_infer_arg_called_type_when_used_as_subscript_is_uninferable(self):
        # https://github.com/PyCQA/astroid/pull/958
        node = extract_node(
            """
        def func(type):
            type[0] #@
        """
        )
        inferred = next(node.infer())
        assert not isinstance(inferred, nodes.ClassDef)  # was inferred as builtins.type
        assert inferred is util.Uninferable

    @test_utils.require_version(minver="3.9")
    def test_infer_arg_called_type_defined_in_outer_scope_is_uninferable(self):
        # https://github.com/PyCQA/astroid/pull/958
        node = extract_node(
            """
        def outer(type):
            def inner():
                type[0] #@
        """
        )
        inferred = next(node.infer())
        assert not isinstance(inferred, nodes.ClassDef)  # was inferred as builtins.type
        assert inferred is util.Uninferable

    def test_infer_subclass_attr_instance_attr_indirect(self) -> None:
        node = extract_node(
            """
        class Parent:
            def __init__(self):
                self.data = 123

        class Test(Parent):
            pass
        t = Test()
        t
        """
        )
        inferred = next(node.infer())
        assert isinstance(inferred, Instance)
        const = next(inferred.igetattr("data"))
        assert isinstance(const, nodes.Const)
        assert const.value == 123

    def test_infer_subclass_attr_instance_attr(self) -> None:
        node = extract_node(
            """
        class Parent:
            def __init__(self):
                self.data = 123

        class Test(Parent):
            pass
        t = Test()
        t.data
        """
        )
        inferred = next(node.infer())
        assert isinstance(inferred, nodes.Const)
        assert inferred.value == 123

    def test_uninferable_type_subscript(self) -> None:
        node = extract_node("[type for type in [] if type['id']]")
        with self.assertRaises(InferenceError):
            _ = next(node.infer())


class GetattrTest(unittest.TestCase):
    def test_yes_when_unknown(self) -> None:
        ast_nodes = extract_node(
            """
        from missing import Missing
        getattr(1, Unknown) #@
        getattr(Unknown, 'a') #@
        getattr(Unknown, Unknown) #@
        getattr(Unknown, Unknown, Unknown) #@

        getattr(Missing, 'a') #@
        getattr(Missing, Missing) #@
        getattr('a', Missing) #@
        getattr('a', Missing, Missing) #@
        """
        )
        for node in ast_nodes[:4]:
            self.assertRaises(InferenceError, next, node.infer())

        for node in ast_nodes[4:]:
            inferred = next(node.infer())
            self.assertEqual(inferred, util.Uninferable, node)

    def test_attrname_not_string(self) -> None:
        ast_nodes = extract_node(
            """
        getattr(1, 1) #@
        c = int
        getattr(1, c) #@
        """
        )
        for node in ast_nodes:
            self.assertRaises(InferenceError, next, node.infer())

    def test_attribute_missing(self) -> None:
        ast_nodes = extract_node(
            """
        getattr(1, 'ala') #@
        getattr(int, 'ala') #@
        getattr(float, 'bala') #@
        getattr({}, 'portocala') #@
        """
        )
        for node in ast_nodes:
            self.assertRaises(InferenceError, next, node.infer())

    def test_default(self) -> None:
        ast_nodes = extract_node(
            """
        getattr(1, 'ala', None) #@
        getattr(int, 'bala', int) #@
        getattr(int, 'bala', getattr(int, 'portocala', None)) #@
        """
        )
        assert isinstance(ast_nodes, list)
        first = next(ast_nodes[0].infer())
        self.assertIsInstance(first, nodes.Const)
        self.assertIsNone(first.value)

        second = next(ast_nodes[1].infer())
        self.assertIsInstance(second, nodes.ClassDef)
        self.assertEqual(second.qname(), "builtins.int")

        third = next(ast_nodes[2].infer())
        self.assertIsInstance(third, nodes.Const)
        self.assertIsNone(third.value)

    def test_lookup(self) -> None:
        ast_nodes = extract_node(
            """
        class A(object):
            def test(self): pass
        class B(A):
            def test_b(self): pass
        class C(A): pass
        class E(C, B):
            def test_e(self): pass

        getattr(A(), 'test') #@
        getattr(A, 'test') #@
        getattr(E(), 'test_b') #@
        getattr(E(), 'test') #@

        class X(object):
            def test(self):
                getattr(self, 'test') #@
        """
        )
        assert isinstance(ast_nodes, list)
        first = next(ast_nodes[0].infer())
        self.assertIsInstance(first, BoundMethod)
        self.assertEqual(first.bound.name, "A")

        second = next(ast_nodes[1].infer())
        self.assertIsInstance(second, UnboundMethod)
        self.assertIsInstance(second.parent, nodes.ClassDef)
        self.assertEqual(second.parent.name, "A")

        third = next(ast_nodes[2].infer())
        self.assertIsInstance(third, BoundMethod)
        # Bound to E, but the provider is B.
        self.assertEqual(third.bound.name, "E")
        self.assertEqual(third._proxied._proxied.parent.name, "B")

        fourth = next(ast_nodes[3].infer())
        self.assertIsInstance(fourth, BoundMethod)
        self.assertEqual(fourth.bound.name, "E")
        self.assertEqual(third._proxied._proxied.parent.name, "B")

        fifth = next(ast_nodes[4].infer())
        self.assertIsInstance(fifth, BoundMethod)
        self.assertEqual(fifth.bound.name, "X")

    def test_lambda(self) -> None:
        node = extract_node(
            """
        getattr(lambda x: x, 'f') #@
        """
        )
        inferred = next(node.infer())
        self.assertEqual(inferred, util.Uninferable)


class HasattrTest(unittest.TestCase):
    def test_inference_errors(self) -> None:
        ast_nodes = extract_node(
            """
        from missing import Missing

        hasattr(Unknown, 'ala') #@

        hasattr(Missing, 'bala') #@
        hasattr('portocala', Missing) #@
        """
        )
        for node in ast_nodes:
            inferred = next(node.infer())
            self.assertEqual(inferred, util.Uninferable)

    def test_attribute_is_missing(self) -> None:
        ast_nodes = extract_node(
            """
        class A: pass
        hasattr(int, 'ala') #@
        hasattr({}, 'bala') #@
        hasattr(A(), 'portocala') #@
        """
        )
        for node in ast_nodes:
            inferred = next(node.infer())
            self.assertIsInstance(inferred, nodes.Const)
            self.assertFalse(inferred.value)

    def test_attribute_is_not_missing(self) -> None:
        ast_nodes = extract_node(
            """
        class A(object):
            def test(self): pass
        class B(A):
            def test_b(self): pass
        class C(A): pass
        class E(C, B):
            def test_e(self): pass

        hasattr(A(), 'test') #@
        hasattr(A, 'test') #@
        hasattr(E(), 'test_b') #@
        hasattr(E(), 'test') #@

        class X(object):
            def test(self):
                hasattr(self, 'test') #@
        """
        )
        for node in ast_nodes:
            inferred = next(node.infer())
            self.assertIsInstance(inferred, nodes.Const)
            self.assertTrue(inferred.value)

    def test_lambda(self) -> None:
        node = extract_node(
            """
        hasattr(lambda x: x, 'f') #@
        """
        )
        inferred = next(node.infer())
        self.assertEqual(inferred, util.Uninferable)


class BoolOpTest(unittest.TestCase):
    def test_bool_ops(self) -> None:
        expected = [
            ("1 and 2", 2),
            ("0 and 2", 0),
            ("1 or 2", 1),
            ("0 or 2", 2),
            ("0 or 0 or 1", 1),
            ("1 and 2 and 3", 3),
            ("1 and 2 or 3", 2),
            ("1 and 0 or 3", 3),
            ("1 or 0 and 2", 1),
            ("(1 and 2) and (2 and 3)", 3),
            ("not 2 and 3", False),
            ("2 and not 3", False),
            ("not 0 and 3", 3),
            ("True and False", False),
            ("not (True or False) and True", False),
        ]
        for code, expected_value in expected:
            node = extract_node(code)
            inferred = next(node.infer())
            self.assertEqual(inferred.value, expected_value)

    def test_yes_when_unknown(self) -> None:
        ast_nodes = extract_node(
            """
        from unknown import unknown, any, not_any
        0 and unknown #@
        unknown or 0 #@
        any or not_any and unknown #@
        """
        )
        for node in ast_nodes:
            inferred = next(node.infer())
            self.assertEqual(inferred, util.Uninferable)

    def test_other_nodes(self) -> None:
        ast_nodes = extract_node(
            """
        def test(): pass
        test and 0 #@
        1 and test #@
        """
        )
        assert isinstance(ast_nodes, list)
        first = next(ast_nodes[0].infer())
        self.assertEqual(first.value, 0)
        second = next(ast_nodes[1].infer())
        self.assertIsInstance(second, nodes.FunctionDef)
        self.assertEqual(second.name, "test")


class TestCallable(unittest.TestCase):
    def test_callable(self) -> None:
        expected = [
            ("callable(len)", True),
            ('callable("a")', False),
            ("callable(callable)", True),
            ("callable(lambda x, y: x+y)", True),
            ("import os; __(callable(os))", False),
            ("callable(int)", True),
            (
                """
             def test(): pass
             callable(test) #@""",
                True,
            ),
            (
                """
             class C1:
                def meth(self): pass
             callable(C1) #@""",
                True,
            ),
        ]
        for code, expected_value in expected:
            node = extract_node(code)
            inferred = next(node.infer())
            self.assertEqual(inferred.value, expected_value)

    def test_callable_methods(self) -> None:
        ast_nodes = extract_node(
            """
        class C:
            def test(self): pass
            @staticmethod
            def static(): pass
            @classmethod
            def class_method(cls): pass
            def __call__(self): pass
        class D(C):
            pass
        class NotReallyCallableDueToPythonMisfeature(object):
            __call__ = 42
        callable(C.test) #@
        callable(C.static) #@
        callable(C.class_method) #@
        callable(C().test) #@
        callable(C().static) #@
        callable(C().class_method) #@
        C #@
        C() #@
        NotReallyCallableDueToPythonMisfeature() #@
        staticmethod #@
        classmethod #@
        property #@
        D #@
        D() #@
        """
        )
        for node in ast_nodes:
            inferred = next(node.infer())
            self.assertTrue(inferred)

    def test_inference_errors(self) -> None:
        ast_nodes = extract_node(
            """
        from unknown import unknown
        callable(unknown) #@
        def test():
            return unknown
        callable(test()) #@
        """
        )
        for node in ast_nodes:
            inferred = next(node.infer())
            self.assertEqual(inferred, util.Uninferable)

    def test_not_callable(self) -> None:
        ast_nodes = extract_node(
            """
        callable("") #@
        callable(1) #@
        callable(True) #@
        """
        )
        for node in ast_nodes:
            inferred = next(node.infer())
            self.assertFalse(inferred.value)


class TestBool(unittest.TestCase):
    def test_bool(self) -> None:
        pairs = [
            ("bool()", False),
            ("bool(1)", True),
            ("bool(0)", False),
            ("bool([])", False),
            ("bool([1])", True),
            ("bool({})", False),
            ("bool(True)", True),
            ("bool(False)", False),
            ("bool(None)", False),
            ("from unknown import Unknown; __(bool(Unknown))", util.Uninferable),
        ]
        for code, expected in pairs:
            node = extract_node(code)
            inferred = next(node.infer())
            if expected is util.Uninferable:
                self.assertEqual(expected, inferred)
            else:
                self.assertEqual(inferred.value, expected)

    def test_bool_bool_special_method(self) -> None:
        ast_nodes = extract_node(
            f"""
        class FalseClass:
           def {BOOL_SPECIAL_METHOD}(self):
               return False
        class TrueClass:
           def {BOOL_SPECIAL_METHOD}(self):
               return True
        class C(object):
           def __call__(self):
               return False
        class B(object):
           {BOOL_SPECIAL_METHOD} = C()
        class LambdaBoolFalse(object):
            {BOOL_SPECIAL_METHOD} = lambda self: self.foo
            @property
            def foo(self): return 0
        class FalseBoolLen(object):
            __len__ = lambda self: self.foo
            @property
            def foo(self): return 0
        bool(FalseClass) #@
        bool(TrueClass) #@
        bool(FalseClass()) #@
        bool(TrueClass()) #@
        bool(B()) #@
        bool(LambdaBoolFalse()) #@
        bool(FalseBoolLen()) #@
        """
        )
        expected = [True, True, False, True, False, False, False]
        for node, expected_value in zip(ast_nodes, expected):
            inferred = next(node.infer())
            self.assertEqual(inferred.value, expected_value)

    def test_bool_instance_not_callable(self) -> None:
        ast_nodes = extract_node(
            f"""
        class BoolInvalid(object):
           {BOOL_SPECIAL_METHOD} = 42
        class LenInvalid(object):
           __len__ = "a"
        bool(BoolInvalid()) #@
        bool(LenInvalid()) #@
        """
        )
        for node in ast_nodes:
            inferred = next(node.infer())
            self.assertEqual(inferred, util.Uninferable)

    def test_class_subscript(self) -> None:
        node = extract_node(
            """
        class Foo:
            def __class_getitem__(cls, *args, **kwargs):
                return cls

        Foo[int]
        """
        )
        inferred = next(node.infer())
        self.assertIsInstance(inferred, nodes.ClassDef)
        self.assertEqual(inferred.name, "Foo")


class TestType(unittest.TestCase):
    def test_type(self) -> None:
        pairs = [
            ("type(1)", "int"),
            ("type(type)", "type"),
            ("type(None)", "NoneType"),
            ("type(object)", "type"),
            ("type(dict())", "dict"),
            ("type({})", "dict"),
            ("type(frozenset())", "frozenset"),
        ]
        for code, expected in pairs:
            node = extract_node(code)
            inferred = next(node.infer())
            self.assertIsInstance(inferred, nodes.ClassDef)
            self.assertEqual(inferred.name, expected)


class ArgumentsTest(unittest.TestCase):
    @staticmethod
    def _get_dict_value(
        inferred: Dict,
    ) -> Union[List[Tuple[str, int]], List[Tuple[str, str]]]:
        items = inferred.items
        return sorted((key.value, value.value) for key, value in items)

    @staticmethod
    def _get_tuple_value(inferred: Tuple) -> Tuple[int, ...]:
        elts = inferred.elts
        return tuple(elt.value for elt in elts)

    def test_args(self) -> None:
        expected_values = [
            (),
            (1,),
            (2, 3),
            (4, 5),
            (3,),
            (),
            (3, 4, 5),
            (),
            (),
            (4,),
            (4, 5),
            (),
            (3,),
            (),
            (),
            (3,),
            (42,),
        ]
        ast_nodes = extract_node(
            """
        def func(*args):
            return args
        func() #@
        func(1) #@
        func(2, 3) #@
        func(*(4, 5)) #@
        def func(a, b, *args):
            return args
        func(1, 2, 3) #@
        func(1, 2) #@
        func(1, 2, 3, 4, 5) #@
        def func(a, b, c=42, *args):
            return args
        func(1, 2) #@
        func(1, 2, 3) #@
        func(1, 2, 3, 4) #@
        func(1, 2, 3, 4, 5) #@
        func = lambda a, b, *args: args
        func(1, 2) #@
        func(1, 2, 3) #@
        func = lambda a, b=42, *args: args
        func(1) #@
        func(1, 2) #@
        func(1, 2, 3) #@
        func(1, 2, *(42, )) #@
        """
        )
        for node, expected_value in zip(ast_nodes, expected_values):
            inferred = next(node.infer())
            self.assertIsInstance(inferred, nodes.Tuple)
            self.assertEqual(self._get_tuple_value(inferred), expected_value)

    def test_multiple_starred_args(self) -> None:
        expected_values = [(1, 2, 3), (1, 4, 2, 3, 5, 6, 7)]
        ast_nodes = extract_node(
            """
        def func(a, b, *args):
            return args
        func(1, 2, *(1, ), *(2, 3)) #@
        func(1, 2, *(1, ), 4, *(2, 3), 5, *(6, 7)) #@
        """
        )
        for node, expected_value in zip(ast_nodes, expected_values):
            inferred = next(node.infer())
            self.assertIsInstance(inferred, nodes.Tuple)
            self.assertEqual(self._get_tuple_value(inferred), expected_value)

    def test_defaults(self) -> None:
        expected_values = [42, 3, 41, 42]
        ast_nodes = extract_node(
            """
        def func(a, b, c=42, *args):
            return c
        func(1, 2) #@
        func(1, 2, 3) #@
        func(1, 2, c=41) #@
        func(1, 2, 42, 41) #@
        """
        )
        for node, expected_value in zip(ast_nodes, expected_values):
            inferred = next(node.infer())
            self.assertIsInstance(inferred, nodes.Const)
            self.assertEqual(inferred.value, expected_value)

    def test_kwonly_args(self) -> None:
        expected_values = [24, 24, 42, 23, 24, 24, 54]
        ast_nodes = extract_node(
            """
        def test(*, f, b): return f
        test(f=24, b=33) #@
        def test(a, *, f): return f
        test(1, f=24) #@
        def test(a, *, f=42): return f
        test(1) #@
        test(1, f=23) #@
        def test(a, b, c=42, *args, f=24):
            return f
        test(1, 2, 3) #@
        test(1, 2, 3, 4) #@
        test(1, 2, 3, 4, 5, f=54) #@
        """
        )
        for node, expected_value in zip(ast_nodes, expected_values):
            inferred = next(node.infer())
            self.assertIsInstance(inferred, nodes.Const)
            self.assertEqual(inferred.value, expected_value)

    def test_kwargs(self) -> None:
        expected = [[("a", 1), ("b", 2), ("c", 3)], [("a", 1)], [("a", "b")]]
        ast_nodes = extract_node(
            """
        def test(**kwargs):
             return kwargs
        test(a=1, b=2, c=3) #@
        test(a=1) #@
        test(**{'a': 'b'}) #@
        """
        )
        for node, expected_value in zip(ast_nodes, expected):
            inferred = next(node.infer())
            self.assertIsInstance(inferred, nodes.Dict)
            value = self._get_dict_value(inferred)
            self.assertEqual(value, expected_value)

    def test_kwargs_and_other_named_parameters(self) -> None:
        ast_nodes = extract_node(
            """
        def test(a=42, b=24, **kwargs):
            return kwargs
        test(42, 24, c=3, d=4) #@
        test(49, b=24, d=4) #@
        test(a=42, b=33, c=3, d=42) #@
        test(a=42, **{'c':42}) #@
        """
        )
        expected_values = [
            [("c", 3), ("d", 4)],
            [("d", 4)],
            [("c", 3), ("d", 42)],
            [("c", 42)],
        ]
        for node, expected_value in zip(ast_nodes, expected_values):
            inferred = next(node.infer())
            self.assertIsInstance(inferred, nodes.Dict)
            value = self._get_dict_value(inferred)
            self.assertEqual(value, expected_value)

    def test_kwargs_access_by_name(self) -> None:
        expected_values = [42, 42, 42, 24]
        ast_nodes = extract_node(
            """
        def test(**kwargs):
            return kwargs['f']
        test(f=42) #@
        test(**{'f': 42}) #@
        test(**dict(f=42)) #@
        def test(f=42, **kwargs):
            return kwargs['l']
        test(l=24) #@
        """
        )
        for ast_node, value in zip(ast_nodes, expected_values):
            inferred = next(ast_node.infer())
            self.assertIsInstance(inferred, nodes.Const, inferred)
            self.assertEqual(inferred.value, value)

    def test_multiple_kwargs(self) -> None:
        expected_value = [("a", 1), ("b", 2), ("c", 3), ("d", 4), ("f", 42)]
        ast_node = extract_node(
            """
        def test(**kwargs):
             return kwargs
        test(a=1, b=2, **{'c': 3}, **{'d': 4}, f=42) #@
        """
        )
        inferred = next(ast_node.infer())
        self.assertIsInstance(inferred, nodes.Dict)
        value = self._get_dict_value(inferred)
        self.assertEqual(value, expected_value)

    def test_kwargs_are_overridden(self) -> None:
        ast_nodes = extract_node(
            """
        def test(f):
             return f
        test(f=23, **{'f': 34}) #@
        def test(f=None):
             return f
        test(f=23, **{'f':23}) #@
        """
        )
        for ast_node in ast_nodes:
            inferred = next(ast_node.infer())
            self.assertEqual(inferred, util.Uninferable)

    def test_fail_to_infer_args(self) -> None:
        ast_nodes = extract_node(
            """
        def test(a, **kwargs): return a
        test(*missing) #@
        test(*object) #@
        test(*1) #@


        def test(**kwargs): return kwargs
        test(**miss) #@
        test(**(1, 2)) #@
        test(**1) #@
        test(**{misss:1}) #@
        test(**{object:1}) #@
        test(**{1:1}) #@
        test(**{'a':1, 'a':1}) #@

        def test(a): return a
        test() #@
        test(1, 2, 3) #@

        from unknown import unknown
        test(*unknown) #@
        def test(*args): return args
        test(*unknown) #@
        """
        )
        for node in ast_nodes:
            inferred = next(node.infer())
            self.assertEqual(inferred, util.Uninferable)

    def test_args_overwritten(self) -> None:
        # https://github.com/PyCQA/astroid/issues/180
        node = extract_node(
            """
        next = 42
        def wrapper(next=next):
             next = 24
             def test():
                 return next
             return test
        wrapper()() #@
        """
        )
        assert isinstance(node, nodes.NodeNG)
        inferred = node.inferred()
        self.assertEqual(len(inferred), 1)
        self.assertIsInstance(inferred[0], nodes.Const, inferred[0])
        self.assertEqual(inferred[0].value, 24)


class SliceTest(unittest.TestCase):
    def test_slice(self) -> None:
        ast_nodes = [
            ("[1, 2, 3][slice(None)]", [1, 2, 3]),
            ("[1, 2, 3][slice(None, None)]", [1, 2, 3]),
            ("[1, 2, 3][slice(None, None, None)]", [1, 2, 3]),
            ("[1, 2, 3][slice(1, None)]", [2, 3]),
            ("[1, 2, 3][slice(None, 1, None)]", [1]),
            ("[1, 2, 3][slice(0, 1)]", [1]),
            ("[1, 2, 3][slice(0, 3, 2)]", [1, 3]),
        ]
        for node, expected_value in ast_nodes:
            ast_node = extract_node(f"__({node})")
            inferred = next(ast_node.infer())
            self.assertIsInstance(inferred, nodes.List)
            self.assertEqual([elt.value for elt in inferred.elts], expected_value)

    def test_slice_inference_error(self) -> None:
        ast_nodes = extract_node(
            """
        from unknown import unknown
        [1, 2, 3][slice(None, unknown, unknown)] #@
        [1, 2, 3][slice(None, missing, missing)] #@
        [1, 2, 3][slice(object, list, tuple)] #@
        [1, 2, 3][slice(b'a')] #@
        [1, 2, 3][slice(1, 'aa')] #@
        [1, 2, 3][slice(1, 2.0, 3.0)] #@
        [1, 2, 3][slice()] #@
        [1, 2, 3][slice(1, 2, 3, 4)] #@
        """
        )
        for node in ast_nodes:
            self.assertRaises(InferenceError, next, node.infer())

    def test_slice_attributes(self) -> None:
        ast_nodes = [
            ("slice(2, 3, 4)", (2, 3, 4)),
            ("slice(None, None, 4)", (None, None, 4)),
            ("slice(None, 1, None)", (None, 1, None)),
        ]
        for code, values in ast_nodes:
            lower, upper, step = values
            node = extract_node(code)
            inferred = next(node.infer())
            self.assertIsInstance(inferred, nodes.Slice)
            lower_value = next(inferred.igetattr("start"))
            self.assertIsInstance(lower_value, nodes.Const)
            self.assertEqual(lower_value.value, lower)
            higher_value = next(inferred.igetattr("stop"))
            self.assertIsInstance(higher_value, nodes.Const)
            self.assertEqual(higher_value.value, upper)
            step_value = next(inferred.igetattr("step"))
            self.assertIsInstance(step_value, nodes.Const)
            self.assertEqual(step_value.value, step)
            self.assertEqual(inferred.pytype(), "builtins.slice")

    def test_slice_type(self) -> None:
        ast_node = extract_node("type(slice(None, None, None))")
        inferred = next(ast_node.infer())
        self.assertIsInstance(inferred, nodes.ClassDef)
        self.assertEqual(inferred.name, "slice")


class CallSiteTest(unittest.TestCase):
    @staticmethod
    def _call_site_from_call(call: nodes.Call) -> CallSite:
        return arguments.CallSite.from_call(call)

    def _test_call_site_pair(
        self, code: str, expected_args: List[int], expected_keywords: Dict[str, int]
    ) -> None:
        ast_node = extract_node(code)
        call_site = self._call_site_from_call(ast_node)
        self.assertEqual(len(call_site.positional_arguments), len(expected_args))
        self.assertEqual(
            [arg.value for arg in call_site.positional_arguments], expected_args
        )
        self.assertEqual(len(call_site.keyword_arguments), len(expected_keywords))
        for keyword, value in expected_keywords.items():
            self.assertIn(keyword, call_site.keyword_arguments)
            self.assertEqual(call_site.keyword_arguments[keyword].value, value)

    def _test_call_site(
        self, pairs: List[Tuple[str, List[int], Dict[str, int]]]
    ) -> None:
        for pair in pairs:
            self._test_call_site_pair(*pair)

    def test_call_site_starred_args(self) -> None:
        pairs = [
            (
                "f(*(1, 2), *(2, 3), *(3, 4), **{'a':1}, **{'b': 2})",
                [1, 2, 2, 3, 3, 4],
                {"a": 1, "b": 2},
            ),
            (
                "f(1, 2, *(3, 4), 5, *(6, 7), f=24, **{'c':3})",
                [1, 2, 3, 4, 5, 6, 7],
                {"f": 24, "c": 3},
            ),
            # Too many fs passed into.
            ("f(f=24, **{'f':24})", [], {}),
        ]
        self._test_call_site(pairs)

    def test_call_site(self) -> None:
        pairs = [
            ("f(1, 2)", [1, 2], {}),
            ("f(1, 2, *(1, 2))", [1, 2, 1, 2], {}),
            ("f(a=1, b=2, c=3)", [], {"a": 1, "b": 2, "c": 3}),
        ]
        self._test_call_site(pairs)

    def _test_call_site_valid_arguments(self, values: List[str], invalid: bool) -> None:
        for value in values:
            ast_node = extract_node(value)
            call_site = self._call_site_from_call(ast_node)
            self.assertEqual(call_site.has_invalid_arguments(), invalid)

    def test_call_site_valid_arguments(self) -> None:
        values = ["f(*lala)", "f(*1)", "f(*object)"]
        self._test_call_site_valid_arguments(values, invalid=True)
        values = ["f()", "f(*(1, ))", "f(1, 2, *(2, 3))"]
        self._test_call_site_valid_arguments(values, invalid=False)

    def test_duplicated_keyword_arguments(self) -> None:
        ast_node = extract_node('f(f=24, **{"f": 25})')
        site = self._call_site_from_call(ast_node)
        self.assertIn("f", site.duplicated_keywords)


class ObjectDunderNewTest(unittest.TestCase):
    def test_object_dunder_new_is_inferred_if_decorator(self) -> None:
        node = extract_node(
            """
        @object.__new__
        class instance(object):
            pass
        """
        )
        inferred = next(node.infer())
        self.assertIsInstance(inferred, Instance)


def test_augassign_recursion() -> None:
    """Make sure inference doesn't throw a RecursionError

    Regression test for augmented assign dropping context.path
    causing recursion errors

    """
    # infinitely recurses in python
    code = """
    def rec():
        a = 0
        a += rec()
        return a
    rec()
    """
    cls_node = extract_node(code)
    assert next(cls_node.infer()) is util.Uninferable


def test_infer_custom_inherit_from_property() -> None:
    node = extract_node(
        """
    class custom_property(property):
        pass

    class MyClass(object):
        @custom_property
        def my_prop(self):
            return 1

    MyClass().my_prop
    """
    )
    inferred = next(node.infer())
    assert isinstance(inferred, nodes.Const)
    assert inferred.value == 1


def test_cannot_infer_call_result_for_builtin_methods() -> None:
    node = extract_node(
        """
    a = "fast"
    a
    """
    )
    inferred = next(node.infer())
    lenmeth = next(inferred.igetattr("__len__"))
    with pytest.raises(InferenceError):
        next(lenmeth.infer_call_result(None, None))


def test_unpack_dicts_in_assignment() -> None:
    ast_nodes = extract_node(
        """
    a, b = {1:2, 2:3}
    a #@
    b #@
    """
    )
    assert isinstance(ast_nodes, list)
    first_inferred = next(ast_nodes[0].infer())
    second_inferred = next(ast_nodes[1].infer())
    assert isinstance(first_inferred, nodes.Const)
    assert first_inferred.value == 1
    assert isinstance(second_inferred, nodes.Const)
    assert second_inferred.value == 2


def test_slice_inference_in_for_loops() -> None:
    node = extract_node(
        """
    for a, (c, *b) in [(1, (2, 3, 4)), (4, (5, 6))]:
       b #@
    """
    )
    inferred = next(node.infer())
    assert isinstance(inferred, nodes.List)
    assert inferred.as_string() == "[3, 4]"

    node = extract_node(
        """
    for a, *b in [(1, 2, 3, 4)]:
       b #@
    """
    )
    inferred = next(node.infer())
    assert isinstance(inferred, nodes.List)
    assert inferred.as_string() == "[2, 3, 4]"

    node = extract_node(
        """
    for a, *b in [(1,)]:
       b #@
    """
    )
    inferred = next(node.infer())
    assert isinstance(inferred, nodes.List)
    assert inferred.as_string() == "[]"


def test_slice_inference_in_for_loops_not_working() -> None:
    ast_nodes = extract_node(
        """
    from unknown import Unknown
    for a, *b in something:
        b #@
    for a, *b in Unknown:
        b #@
    for a, *b in (1):
        b #@
    """
    )
    for node in ast_nodes:
        inferred = next(node.infer())
        assert inferred == util.Uninferable


def test_unpacking_starred_and_dicts_in_assignment() -> None:
    node = extract_node(
        """
    a, *b = {1:2, 2:3, 3:4}
    b
    """
    )
    inferred = next(node.infer())
    assert isinstance(inferred, nodes.List)
    assert inferred.as_string() == "[2, 3]"

    node = extract_node(
        """
    a, *b = {1:2}
    b
    """
    )
    inferred = next(node.infer())
    assert isinstance(inferred, nodes.List)
    assert inferred.as_string() == "[]"


def test_unpacking_starred_empty_list_in_assignment() -> None:
    node = extract_node(
        """
    a, *b, c = [1, 2]
    b #@
    """
    )
    inferred = next(node.infer())
    assert isinstance(inferred, nodes.List)
    assert inferred.as_string() == "[]"


def test_regression_infinite_loop_decorator() -> None:
    """Make sure decorators with the same names
    as a decorated method do not cause an infinite loop

    See https://github.com/PyCQA/astroid/issues/375
    """
    code = """
    from functools import lru_cache

    class Foo():
        @lru_cache()
        def lru_cache(self, value):
            print('Computing {}'.format(value))
            return value
    Foo().lru_cache(1)
    """
    node = extract_node(code)
    assert isinstance(node, nodes.NodeNG)
    [result] = node.inferred()
    assert result.value == 1


def test_stop_iteration_in_int() -> None:
    """Handle StopIteration error in infer_int."""
    code = """
    def f(lst):
        if lst[0]:
            return f(lst)
        else:
            args = lst[:1]
            return int(args[0])

    f([])
    """
    [first_result, second_result] = extract_node(code).inferred()
    assert first_result is util.Uninferable
    assert isinstance(second_result, Instance)
    assert second_result.name == "int"


def test_call_on_instance_with_inherited_dunder_call_method() -> None:
    """Stop inherited __call__ method from incorrectly returning wrong class

    See https://github.com/PyCQA/pylint/issues/2199
    """
    node = extract_node(
        """
    class Base:
        def __call__(self):
            return self

    class Sub(Base):
        pass
    obj = Sub()
    val = obj()
    val #@
    """
    )
    assert isinstance(node, nodes.NodeNG)
    [val] = node.inferred()
    assert isinstance(val, Instance)
    assert val.name == "Sub"


class TestInferencePropagation:
    """Make sure function argument values are properly
    propagated to sub functions"""

    @pytest.mark.xfail(reason="Relying on path copy")
    def test_call_context_propagation(self):
        n = extract_node(
            """
        def chest(a):
            return a * a
        def best(a, b):
            return chest(a)
        def test(a, b, c):
            return best(a, b)
        test(4, 5, 6) #@
        """
        )
        assert next(n.infer()).as_string() == "16"

    def test_call_starargs_propagation(self) -> None:
        code = """
        def foo(*args):
            return args
        def bar(*args):
            return foo(*args)
        bar(4, 5, 6, 7) #@
        """
        assert next(extract_node(code).infer()).as_string() == "(4, 5, 6, 7)"

    def test_call_kwargs_propagation(self) -> None:
        code = """
        def b(**kwargs):
            return kwargs
        def f(**kwargs):
            return b(**kwargs)
        f(**{'f': 1}) #@
        """
        assert next(extract_node(code).infer()).as_string() == "{'f': 1}"


@pytest.mark.parametrize(
    "op,result",
    [
        ("<", False),
        ("<=", True),
        ("==", True),
        (">=", True),
        (">", False),
        ("!=", False),
    ],
)
def test_compare(op, result) -> None:
    code = f"""
    123 {op} 123
    """
    node = extract_node(code)
    inferred = next(node.infer())
    assert inferred.value == result


@pytest.mark.xfail(reason="uninferable")
@pytest.mark.parametrize(
    "op,result",
    [
        ("is", True),
        ("is not", False),
    ],
)
def test_compare_identity(op, result) -> None:
    code = f"""
    obj = object()
    obj {op} obj
    """
    node = extract_node(code)
    inferred = next(node.infer())
    assert inferred.value == result


@pytest.mark.parametrize(
    "op,result",
    [
        ("in", True),
        ("not in", False),
    ],
)
def test_compare_membership(op, result) -> None:
    code = f"""
    1 {op} [1, 2, 3]
    """
    node = extract_node(code)
    inferred = next(node.infer())
    assert inferred.value == result


@pytest.mark.parametrize(
    "lhs,rhs,result",
    [
        (1, 1, True),
        (1, 1.1, True),
        (1.1, 1, False),
        (1.0, 1.0, True),
        ("abc", "def", True),
        ("abc", "", False),
        ([], [1], True),
        ((1, 2), (2, 3), True),
        ((1, 0), (1,), False),
        (True, True, True),
        (True, False, False),
        (False, 1, True),
        (1 + 0j, 2 + 0j, util.Uninferable),
        (+0.0, -0.0, True),
        (0, "1", util.Uninferable),
        (b"\x00", b"\x01", True),
    ],
)
def test_compare_lesseq_types(lhs, rhs, result) -> None:
    code = f"""
    {lhs!r} <= {rhs!r}
    """
    node = extract_node(code)
    inferred = next(node.infer())
    assert inferred.value == result


def test_compare_chained() -> None:
    code = """
    3 < 5 > 3
    """
    node = extract_node(code)
    inferred = next(node.infer())
    assert inferred.value is True


def test_compare_inferred_members() -> None:
    code = """
    a = 11
    b = 13
    a < b
    """
    node = extract_node(code)
    inferred = next(node.infer())
    assert inferred.value is True


def test_compare_instance_members() -> None:
    code = """
    class A:
        value = 123
    class B:
        @property
        def value(self):
            return 456
    A().value < B().value
    """
    node = extract_node(code)
    inferred = next(node.infer())
    assert inferred.value is True


@pytest.mark.xfail(reason="unimplemented")
def test_compare_dynamic() -> None:
    code = """
    class A:
        def __le__(self, other):
            return True
    A() <= None
    """
    node = extract_node(code)
    inferred = next(node.infer())
    assert inferred.value is True


def test_compare_uninferable_member() -> None:
    code = """
    from unknown import UNKNOWN
    0 <= UNKNOWN
    """
    node = extract_node(code)
    inferred = next(node.infer())
    assert inferred is util.Uninferable


def test_compare_chained_comparisons_shortcircuit_on_false() -> None:
    code = """
    from unknown import UNKNOWN
    2 < 1 < UNKNOWN
    """
    node = extract_node(code)
    inferred = next(node.infer())
    assert inferred.value is False


def test_compare_chained_comparisons_continue_on_true() -> None:
    code = """
    from unknown import UNKNOWN
    1 < 2 < UNKNOWN
    """
    node = extract_node(code)
    inferred = next(node.infer())
    assert inferred is util.Uninferable


@pytest.mark.xfail(reason="unimplemented")
def test_compare_known_false_branch() -> None:
    code = """
    a = 'hello'
    if 1 < 2:
        a = 'goodbye'
    a
    """
    node = extract_node(code)
    inferred = list(node.infer())
    assert len(inferred) == 1
    assert isinstance(inferred[0], nodes.Const)
    assert inferred[0].value == "hello"


def test_compare_ifexp_constant() -> None:
    code = """
    a = 'hello' if 1 < 2 else 'goodbye'
    a
    """
    node = extract_node(code)
    inferred = list(node.infer())
    assert len(inferred) == 1
    assert isinstance(inferred[0], nodes.Const)
    assert inferred[0].value == "hello"


def test_compare_typeerror() -> None:
    code = """
    123 <= "abc"
    """
    node = extract_node(code)
    inferred = list(node.infer())
    assert len(inferred) == 1
    assert inferred[0] is util.Uninferable


def test_compare_multiple_possibilites() -> None:
    code = """
    from unknown import UNKNOWN
    a = 1
    if UNKNOWN:
        a = 2
    b = 3
    if UNKNOWN:
        b = 4
    a < b
    """
    node = extract_node(code)
    inferred = list(node.infer())
    assert len(inferred) == 1
    # All possible combinations are true: (1 < 3), (1 < 4), (2 < 3), (2 < 4)
    assert inferred[0].value is True


def test_compare_ambiguous_multiple_possibilites() -> None:
    code = """
    from unknown import UNKNOWN
    a = 1
    if UNKNOWN:
        a = 3
    b = 2
    if UNKNOWN:
        b = 4
    a < b
    """
    node = extract_node(code)
    inferred = list(node.infer())
    assert len(inferred) == 1
    # Not all possible combinations are true: (1 < 2), (1 < 4), (3 !< 2), (3 < 4)
    assert inferred[0] is util.Uninferable


def test_compare_nonliteral() -> None:
    code = """
    def func(a, b):
        return (a, b) <= (1, 2) #@
    """
    return_node = extract_node(code)
    node = return_node.value
    inferred = list(node.infer())  # should not raise ValueError
    assert len(inferred) == 1
    assert inferred[0] is util.Uninferable


def test_compare_unknown() -> None:
    code = """
    def func(a):
        if tuple() + (a[1],) in set():
            raise Exception()
    """
    node = extract_node(code)
    inferred = list(node.infer())
    assert len(inferred) == 1
    assert isinstance(inferred[0], nodes.FunctionDef)


def test_limit_inference_result_amount() -> None:
    """Test setting limit inference result amount"""
    code = """
    args = []

    if True:
        args += ['a']

    if True:
        args += ['b']

    if True:
        args += ['c']

    if True:
        args += ['d']

    args #@
    """
    result = extract_node(code).inferred()
    assert len(result) == 16
    with patch("astroid.manager.AstroidManager.max_inferable_values", 4):
        result_limited = extract_node(code).inferred()
    # Can't guarantee exact size
    assert len(result_limited) < 16
    # Will not always be at the end
    assert util.Uninferable in result_limited


def test_attribute_inference_should_not_access_base_classes() -> None:
    """attributes of classes should mask ancestor attributes"""
    code = """
    type.__new__ #@
    """
    res = extract_node(code).inferred()
    assert len(res) == 1
    assert res[0].parent.name == "type"


def test_attribute_mro_object_inference() -> None:
    """
    Inference should only infer results from the first available method
    """
    inferred = extract_node(
        """
    class A:
        def foo(self):
            return 1
    class B(A):
        def foo(self):
            return 2
    B().foo() #@
    """
    ).inferred()
    assert len(inferred) == 1
    assert inferred[0].value == 2


def test_inferred_sequence_unpacking_works() -> None:
    inferred = next(
        extract_node(
            """
    def test(*args):
        return (1, *args)
    test(2) #@
    """
        ).infer()
    )
    assert isinstance(inferred, nodes.Tuple)
    assert len(inferred.elts) == 2
    assert [value.value for value in inferred.elts] == [1, 2]


def test_recursion_error_inferring_slice() -> None:
    node = extract_node(
        """
    class MyClass:
        def __init__(self):
            self._slice = slice(0, 10)

        def incr(self):
            self._slice = slice(0, self._slice.stop + 1)

        def test(self):
            self._slice #@
    """
    )
    inferred = next(node.infer())
    assert isinstance(inferred, Slice)


def test_exception_lookup_last_except_handler_wins() -> None:
    node = extract_node(
        """
    try:
        1/0
    except ValueError as exc:
        pass
    try:
        1/0
    except OSError as exc:
        exc #@
    """
    )
    assert isinstance(node, nodes.NodeNG)
    inferred = node.inferred()
    assert len(inferred) == 1
    inferred_exc = inferred[0]
    assert isinstance(inferred_exc, Instance)
    assert inferred_exc.name == "OSError"

    # Check that two except handlers on the same TryExcept works the same as separate
    # TryExcepts
    node = extract_node(
        """
    try:
        1/0
    except ZeroDivisionError as exc:
        pass
    except ValueError as exc:
        exc #@
    """
    )
    assert isinstance(node, nodes.NodeNG)
    inferred = node.inferred()
    assert len(inferred) == 1
    inferred_exc = inferred[0]
    assert isinstance(inferred_exc, Instance)
    assert inferred_exc.name == "ValueError"


def test_exception_lookup_name_bound_in_except_handler() -> None:
    node = extract_node(
        """
    try:
        1/0
    except ValueError:
        name = 1
    try:
        1/0
    except OSError:
        name = 2
        name #@
    """
    )
    assert isinstance(node, nodes.NodeNG)
    inferred = node.inferred()
    assert len(inferred) == 1
    inferred_exc = inferred[0]
    assert isinstance(inferred_exc, nodes.Const)
    assert inferred_exc.value == 2


def test_builtin_inference_list_of_exceptions() -> None:
    node = extract_node(
        """
    tuple([ValueError, TypeError])
    """
    )
    inferred = next(node.infer())
    assert isinstance(inferred, nodes.Tuple)
    assert len(inferred.elts) == 2
    assert isinstance(inferred.elts[0], nodes.EvaluatedObject)
    assert isinstance(inferred.elts[0].value, nodes.ClassDef)
    assert inferred.elts[0].value.name == "ValueError"
    assert isinstance(inferred.elts[1], nodes.EvaluatedObject)
    assert isinstance(inferred.elts[1].value, nodes.ClassDef)
    assert inferred.elts[1].value.name == "TypeError"

    # Test that inference of evaluated objects returns what is expected
    first_elem = next(inferred.elts[0].infer())
    assert isinstance(first_elem, nodes.ClassDef)
    assert first_elem.name == "ValueError"

    second_elem = next(inferred.elts[1].infer())
    assert isinstance(second_elem, nodes.ClassDef)
    assert second_elem.name == "TypeError"

    # Test that as_string() also works
    as_string = inferred.as_string()
    assert as_string.strip() == "(ValueError, TypeError)"


def test_cannot_getattr_ann_assigns() -> None:
    node = extract_node(
        """
    class Cls:
        ann: int
    """
    )
    inferred = next(node.infer())
    with pytest.raises(AttributeInferenceError):
        inferred.getattr("ann")

    # But if it had a value, then it would be okay.
    node = extract_node(
        """
    class Cls:
        ann: int = 0
    """
    )
    inferred = next(node.infer())
    values = inferred.getattr("ann")
    assert len(values) == 1


def test_prevent_recursion_error_in_igetattr_and_context_manager_inference() -> None:
    code = """
    class DummyContext(object):
        def __enter__(self):
            return self
        def __exit__(self, ex_type, ex_value, ex_tb):
            return True

    if False:
        with DummyContext() as con:
            pass

    with DummyContext() as con:
        con.__enter__  #@
    """
    node = extract_node(code)
    # According to the original issue raised that introduced this test
    # (https://github.com/PyCQA/astroid/663, see 55076ca), this test was a
    # non-regression check for StopIteration leaking out of inference and
    # causing a RuntimeError. Hence, here just consume the inferred value
    # without checking it and rely on pytest to fail on raise
    next(node.infer())


def test_infer_context_manager_with_unknown_args() -> None:
    code = """
    class client_log(object):
        def __init__(self, client):
            self.client = client
        def __enter__(self):
            return self.client
        def __exit__(self, exc_type, exc_value, traceback):
            pass

    with client_log(None) as c:
        c #@
    """
    node = extract_node(code)
    assert next(node.infer()) is util.Uninferable

    # But if we know the argument, then it is easy
    code = """
    class client_log(object):
        def __init__(self, client=24):
            self.client = client
        def __enter__(self):
            return self.client
        def __exit__(self, exc_type, exc_value, traceback):
            pass

    with client_log(None) as c:
        c #@
    """
    node = extract_node(code)
    assert isinstance(next(node.infer()), nodes.Const)


@pytest.mark.parametrize(
    "code",
    [
        """
        class Error(Exception):
            pass

        a = Error()
        a #@
        """,
        """
        class Error(Exception):
            def method(self):
                 self #@
        """,
    ],
)
def test_subclass_of_exception(code) -> None:
    inferred = next(extract_node(code).infer())
    assert isinstance(inferred, Instance)
    args = next(inferred.igetattr("args"))
    assert isinstance(args, nodes.Tuple)


def test_ifexp_inference() -> None:
    code = """
    def truth_branch():
        return 1 if True else 2

    def false_branch():
        return 1 if False else 2

    def both_branches():
        return 1 if unknown() else 2

    truth_branch() #@
    false_branch() #@
    both_branches() #@
    """
    ast_nodes = extract_node(code)
    assert isinstance(ast_nodes, list)
    first = next(ast_nodes[0].infer())
    assert isinstance(first, nodes.Const)
    assert first.value == 1

    second = next(ast_nodes[1].infer())
    assert isinstance(second, nodes.Const)
    assert second.value == 2

    third = list(ast_nodes[2].infer())
    assert isinstance(third, list)
    assert [third[0].value, third[1].value] == [1, 2]


def test_assert_last_function_returns_none_on_inference() -> None:
    code = """
    def check_equal(a, b):
        res = do_something_with_these(a, b)
        assert a == b == res

    check_equal(a, b)
    """
    node = extract_node(code)
    inferred = next(node.infer())
    assert isinstance(inferred, nodes.Const)
    assert inferred.value is None


@test_utils.require_version(minver="3.8")
def test_posonlyargs_inference() -> None:
    code = """
    class A:
        method = lambda self, b, /, c: b + c

        def __init__(self, other=(), /, **kw):
            self #@
    A() #@
    A().method #@

    """
    self_node, instance, lambda_method = extract_node(code)
    inferred = next(self_node.infer())
    assert isinstance(inferred, Instance)
    assert inferred.name == "A"

    inferred = next(instance.infer())
    assert isinstance(inferred, Instance)
    assert inferred.name == "A"

    inferred = next(lambda_method.infer())
    assert isinstance(inferred, BoundMethod)
    assert inferred.type == "method"


def test_infer_args_unpacking_of_self() -> None:
    code = """
    class A:
        def __init__(*args, **kwargs):
            self, *args = args
            self.data = {1: 2}
            self #@
    A().data #@
    """
    self, data = extract_node(code)
    inferred_self = next(self.infer())
    assert isinstance(inferred_self, Instance)
    assert inferred_self.name == "A"

    inferred_data = next(data.infer())
    assert isinstance(inferred_data, nodes.Dict)
    assert inferred_data.as_string() == "{1: 2}"


def test_infer_exception_instance_attributes() -> None:
    code = """
    class UnsupportedFormatCharacter(Exception):
        def __init__(self, index):
            Exception.__init__(self, index)
            self.index = index

    try:
       1/0
    except UnsupportedFormatCharacter as exc:
       exc #@
    """
    node = extract_node(code)
    inferred = next(node.infer())
    assert isinstance(inferred, ExceptionInstance)
    index = inferred.getattr("index")
    assert len(index) == 1
    assert isinstance(index[0], nodes.AssignAttr)


@pytest.mark.parametrize(
    "code,instance_name",
    [
        (
            """
        class A:
            def __enter__(self):
                return self
            def __exit__(self, err_type, err, traceback):
                return
        class B(A):
            pass
        with B() as b:
            b #@
        """,
            "B",
        ),
        (
            """
    class A:
        def __enter__(self):
            return A()
        def __exit__(self, err_type, err, traceback):
            return
    class B(A):
            pass
    with B() as b:
        b #@
    """,
            "A",
        ),
        (
            """
        class A:
            def test(self):
                return A()
        class B(A):
            def test(self):
                return A.test(self)
        B().test()
        """,
            "A",
        ),
    ],
)
def test_inference_is_limited_to_the_boundnode(code, instance_name) -> None:
    node = extract_node(code)
    inferred = next(node.infer())
    assert isinstance(inferred, Instance)
    assert inferred.name == instance_name


def test_property_inference() -> None:
    code = """
    class A:
        @property
        def test(self):
            return 42

        @test.setter
        def test(self, value):
            return "banco"

    A.test #@
    A().test #@
    A.test.fget(A) #@
    A.test.fset(A, "a_value") #@
    A.test.setter #@
    A.test.getter #@
    A.test.deleter #@
    """
    (
        prop,
        prop_result,
        prop_fget_result,
        prop_fset_result,
        prop_setter,
        prop_getter,
        prop_deleter,
    ) = extract_node(code)

    inferred = next(prop.infer())
    assert isinstance(inferred, objects.Property)
    assert inferred.pytype() == "builtins.property"
    assert inferred.type == "property"

    inferred = next(prop_result.infer())
    assert isinstance(inferred, nodes.Const)
    assert inferred.value == 42

    inferred = next(prop_fget_result.infer())
    assert isinstance(inferred, nodes.Const)
    assert inferred.value == 42

    inferred = next(prop_fset_result.infer())
    assert isinstance(inferred, nodes.Const)
    assert inferred.value == "banco"

    for prop_func in prop_setter, prop_getter, prop_deleter:
        inferred = next(prop_func.infer())
        assert isinstance(inferred, nodes.FunctionDef)


def test_property_as_string() -> None:
    code = """
    class A:
        @property
        def test(self):
            return 42

    A.test #@
    """
    node = extract_node(code)
    inferred = next(node.infer())
    assert isinstance(inferred, objects.Property)
    property_body = textwrap.dedent(
        """
    @property
    def test(self):
        return 42
    """
    )
    assert inferred.as_string().strip() == property_body.strip()


def test_property_callable_inference() -> None:
    code = """
    class A:
        def func(self):
            return 42
        p = property(func)
    A().p
    """
    property_call = extract_node(code)
    inferred = next(property_call.infer())
    assert isinstance(inferred, nodes.Const)
    assert inferred.value == 42

    # Try with lambda as well
    code = """
    class A:
        p = property(lambda self: 42)
    A().p
    """
    property_call = extract_node(code)
    inferred = next(property_call.infer())
    assert isinstance(inferred, nodes.Const)
    assert inferred.value == 42


def test_recursion_error_inferring_builtin_containers() -> None:
    node = extract_node(
        """
    class Foo:
        a = "foo"
    inst = Foo()

    b = tuple([inst.a]) #@
    inst.a = b
    """
    )
    helpers.safe_infer(node.targets[0])


def test_inferaugassign_picking_parent_instead_of_stmt() -> None:
    code = """
    from collections import namedtuple
    SomeClass = namedtuple('SomeClass', ['name'])
    items = [SomeClass(name='some name')]

    some_str = ''
    some_str += ', '.join(__(item) for item in items)
    """
    # item needs to be inferrd as `SomeClass` but it was inferred
    # as a string because the entire `AugAssign` node was inferred
    # as a string.
    node = extract_node(code)
    inferred = next(node.infer())
    assert isinstance(inferred, Instance)
    assert inferred.name == "SomeClass"


def test_classmethod_from_builtins_inferred_as_bound() -> None:
    code = """
    import builtins

    class Foo():
        @classmethod
        def bar1(cls, text):
            pass

        @builtins.classmethod
        def bar2(cls, text):
            pass

    Foo.bar1 #@
    Foo.bar2 #@
    """
    first_node, second_node = extract_node(code)
    assert isinstance(next(first_node.infer()), BoundMethod)
    assert isinstance(next(second_node.infer()), BoundMethod)


def test_infer_dict_passes_context() -> None:
    code = """
    k = {}
    (_ for k in __(dict(**k)))
    """
    node = extract_node(code)
    inferred = next(node.infer())
    assert isinstance(inferred, Instance)
    assert inferred.qname() == "builtins.dict"


@pytest.mark.parametrize(
    "code,obj,obj_type",
    [
        (
            """
            def klassmethod1(method):
                @classmethod
                def inner(cls):
                    return method(cls)
                return inner

            class X(object):
                @klassmethod1
                def x(cls):
                    return 'X'
            X.x
            """,
            BoundMethod,
            "classmethod",
        ),
        (
            """
            def staticmethod1(method):
                @staticmethod
                def inner(cls):
                    return method(cls)
                return inner

            class X(object):
                @staticmethod1
                def x(cls):
                    return 'X'
            X.x
            """,
            nodes.FunctionDef,
            "staticmethod",
        ),
        (
            """
            def klassmethod1(method):
                def inner(cls):
                    return method(cls)
                return classmethod(inner)

            class X(object):
                @klassmethod1
                def x(cls):
                    return 'X'
            X.x
            """,
            BoundMethod,
            "classmethod",
        ),
        (
            """
            def staticmethod1(method):
                def inner(cls):
                    return method(cls)
                return staticmethod(inner)

            class X(object):
                @staticmethod1
                def x(cls):
                    return 'X'
            X.x
            """,
            nodes.FunctionDef,
            "staticmethod",
        ),
    ],
)
def test_custom_decorators_for_classmethod_and_staticmethods(code, obj, obj_type):
    node = extract_node(code)
    inferred = next(node.infer())
    assert isinstance(inferred, obj)
    assert inferred.type == obj_type


@pytest.mark.skipif(not PY38_PLUS, reason="Needs dataclasses available")
@pytest.mark.skipif(
    PY39_PLUS,
    reason="Exact inference with dataclasses (replace function) in python3.9",
)
def test_dataclasses_subscript_inference_recursion_error():
    code = """
    from dataclasses import dataclass, replace

    @dataclass
    class ProxyConfig:
        auth: str = "/auth"


    a = ProxyConfig("")
    test_dict = {"proxy" : {"auth" : "", "bla" : "f"}}

    foo = test_dict['proxy']
    replace(a, **test_dict['proxy']) # This fails
    """
    node = extract_node(code)
    # Reproduces only with safe_infer()
    assert helpers.safe_infer(node) is None


@pytest.mark.skipif(
    not PY39_PLUS,
    reason="Exact inference with dataclasses (replace function) in python3.9",
)
def test_dataclasses_subscript_inference_recursion_error_39():
    code = """
    from dataclasses import dataclass, replace

    @dataclass
    class ProxyConfig:
        auth: str = "/auth"


    a = ProxyConfig("")
    test_dict = {"proxy" : {"auth" : "", "bla" : "f"}}

    foo = test_dict['proxy']
    replace(a, **test_dict['proxy']) # This fails
    """
    node = extract_node(code)
    infer_val = helpers.safe_infer(node)
    assert isinstance(infer_val, Instance)
    assert infer_val.pytype() == ".ProxyConfig"


def test_self_reference_infer_does_not_trigger_recursion_error() -> None:
    # Prevents https://github.com/PyCQA/pylint/issues/1285
    code = """
    def func(elems):
        return elems

    class BaseModel(object):

        def __init__(self, *args, **kwargs):
            self._reference = func(*self._reference.split('.'))
    BaseModel()._reference
    """
    node = extract_node(code)
    inferred = next(node.infer())
    assert inferred is util.Uninferable


def test_inferring_properties_multiple_time_does_not_mutate_locals_multiple_times() -> None:
    code = """
    class A:
        @property
        def a(self):
            return 42

    A()
    """
    node = extract_node(code)
    # Infer the class
    cls = next(node.infer())
    (prop,) = cls.getattr("a")

    # Try to infer the property function *multiple* times. `A.locals` should be modified only once
    for _ in range(3):
        prop.inferred()
    a_locals = cls.locals["a"]
    # [FunctionDef, Property]
    assert len(a_locals) == 2


def test_getattr_fails_on_empty_values() -> None:
    code = """
    import collections
    collections
    """
    node = extract_node(code)
    inferred = next(node.infer())
    with pytest.raises(InferenceError):
        next(inferred.igetattr(""))

    with pytest.raises(AttributeInferenceError):
        inferred.getattr("")


def test_infer_first_argument_of_static_method_in_metaclass() -> None:
    code = """
    class My(type):
        @staticmethod
        def test(args):
            args #@
    """
    node = extract_node(code)
    inferred = next(node.infer())
    assert inferred is util.Uninferable


def test_recursion_error_metaclass_monkeypatching() -> None:
    module = resources.build_file(
        "data/metaclass_recursion/monkeypatch.py", "data.metaclass_recursion"
    )
    cls = next(module.igetattr("MonkeyPatchClass"))
    assert isinstance(cls, nodes.ClassDef)
    assert cls.declared_metaclass() is None


@pytest.mark.xfail(reason="Cannot fully infer all the base classes properly.")
def test_recursion_error_self_reference_type_call() -> None:
    # Fix for https://github.com/PyCQA/astroid/issues/199
    code = """
    class A(object):
        pass
    class SomeClass(object):
        route_class = A
        def __init__(self):
            self.route_class = type('B', (self.route_class, ), {})
            self.route_class() #@
    """
    node = extract_node(code)
    inferred = next(node.infer())
    assert isinstance(inferred, Instance)
    assert inferred.name == "B"
    # TODO: Cannot infer [B, A, object] but at least the recursion error is gone.
    assert [cls.name for cls in inferred.mro()] == ["B", "A", "object"]


def test_allow_retrieving_instance_attrs_and_special_attrs_for_functions() -> None:
    code = """
    class A:
        def test(self):
            "a"
        # Add `__doc__` to `FunctionDef.instance_attrs` via an `AugAssign`
        test.__doc__ += 'b'
        test #@
    """
    node = extract_node(code)
    inferred = next(node.infer())
    attrs = inferred.getattr("__doc__")
    # One from the `AugAssign`, one from the special attributes
    assert len(attrs) == 2


def test_implicit_parameters_bound_method() -> None:
    code = """
    class A(type):
        @classmethod
        def test(cls, first): return first
        def __new__(cls, name, bases, dictionary):
            return super().__new__(cls, name, bases, dictionary)

    A.test #@
    A.__new__ #@
    """
    test, dunder_new = extract_node(code)
    test = next(test.infer())
    assert isinstance(test, BoundMethod)
    assert test.implicit_parameters() == 1

    dunder_new = next(dunder_new.infer())
    assert isinstance(dunder_new, BoundMethod)
    assert dunder_new.implicit_parameters() == 0


def test_super_inference_of_abstract_property() -> None:
    code = """
    from abc import abstractmethod

    class A:
       @property
       def test(self):
           return "super"

    class C:
       @property
       @abstractmethod
       def test(self):
           "abstract method"

    class B(A, C):

       @property
       def test(self):
            super() #@

    """
    node = extract_node(code)
    inferred = next(node.infer())
    test = inferred.getattr("test")
    assert len(test) == 2


def test_infer_generated_setter() -> None:
    code = """
    class A:
        @property
        def test(self):
            pass
    A.test.setter
    """
    node = extract_node(code)
    inferred = next(node.infer())
    assert isinstance(inferred, nodes.FunctionDef)
    assert isinstance(inferred.args, nodes.Arguments)
    # This line used to crash because property generated functions
    # did not have args properly set
    assert not list(inferred.nodes_of_class(nodes.Const))


def test_infer_list_of_uninferables_does_not_crash() -> None:
    code = """
    x = [A] * 1
    f = [x, [A] * 2]
    x = list(f) + [] # List[Uninferable]
    tuple(x[0])
    """
    node = extract_node(code)
    inferred = next(node.infer())
    assert isinstance(inferred, nodes.Tuple)
    # Would not be able to infer the first element.
    assert not inferred.elts


# https://github.com/PyCQA/astroid/issues/926
def test_issue926_infer_stmts_referencing_same_name_is_not_uninferable() -> None:
    code = """
    pair = [1, 2]
    ex = pair[0]
    if 1 + 1 == 2:
        ex = pair[1]
    ex
    """
    node = extract_node(code)
    inferred = list(node.infer())
    assert len(inferred) == 2
    assert isinstance(inferred[0], nodes.Const)
    assert inferred[0].value == 1
    assert isinstance(inferred[1], nodes.Const)
    assert inferred[1].value == 2


# https://github.com/PyCQA/astroid/issues/926
def test_issue926_binop_referencing_same_name_is_not_uninferable() -> None:
    code = """
    pair = [1, 2]
    ex = pair[0] + pair[1]
    ex
    """
    node = extract_node(code)
    inferred = list(node.infer())
    assert len(inferred) == 1
    assert isinstance(inferred[0], nodes.Const)
    assert inferred[0].value == 3


def test_pylint_issue_4692_attribute_inference_error_in_infer_import_from() -> None:
    """https://github.com/PyCQA/pylint/issues/4692"""
    code = """
import click


for name, item in click.__dict__.items():
    _ = isinstance(item, click.Command) and item != 'foo'
    """
    node = extract_node(code)
    with pytest.raises(InferenceError):
        list(node.infer())


def test_issue_1090_infer_yield_type_base_class() -> None:
    code = """
import contextlib

class A:
    @contextlib.contextmanager
    def get(self):
        yield self

class B(A):
    def play():
        pass

with B().get() as b:
    b
b
    """
    node = extract_node(code)
    assert next(node.infer()).pytype() == ".B"


def test_namespace_package() -> None:
    """check that a file using namespace packages and relative imports is parseable"""
    resources.build_file("data/beyond_top_level/import_package.py")


def test_namespace_package_same_name() -> None:
    """check that a file using namespace packages and relative imports
    with similar names is parseable"""
    resources.build_file("data/beyond_top_level_two/a.py")


def test_relative_imports_init_package() -> None:
    """check that relative imports within a package that uses __init__.py
    still works"""
    resources.build_file(
        "data/beyond_top_level_three/module/sub_module/sub_sub_module/main.py"
    )


def test_inference_of_items_on_module_dict() -> None:
    """Crash test for the inference of items() on a module's dict attribute.

    Originally reported in https://github.com/PyCQA/astroid/issues/1085
    """
    builder.file_build(str(DATA_DIR / "module_dict_items_call" / "test.py"), "models")


def test_imported_module_var_inferable():
    """
    Module variables can be imported and inferred successfully as part of binary operators.
    """
<<<<<<< HEAD
    AstroidManager().clear_cache()
    mod1 = parse(("from top.mod import v as z\n"
                 "w = [1] + z"),
                 module_name='top')
    mod2 = parse("v = [2]", module_name='top.mod')
=======
    mod1 = parse(("from top.mod import v as z\n" "w = [1] + z"), module_name="top")
    mod2 = parse("v = [2]", module_name="top.mod")
>>>>>>> 6b527645
    w_val = mod1.body[-1].value
    i_w_val = next(w_val.infer())
    assert i_w_val != util.Uninferable
    assert i_w_val.as_string() == "[1, 2]"


def test_imported_module_var_inferable2():
    """
    Version list of strings.
    """
<<<<<<< HEAD
    AstroidManager().clear_cache()
    mod1 = parse(("from top.mod import v as z\n"
                 "w = ['1'] + z"),
                 module_name='top')
    mod2 = parse("v = ['2']", module_name='top.mod')
=======
    mod1 = parse(("from top.mod import v as z\n" "w = ['1'] + z"), module_name="top")
    mod2 = parse("v = ['2']", module_name="top.mod")
>>>>>>> 6b527645
    w_val = mod1.body[-1].value
    i_w_val = next(w_val.infer())
    assert i_w_val != util.Uninferable
    assert i_w_val.as_string() == "['1', '2']"


def test_imported_module_var_inferable3():
    """
    Version list of strings with a __dunder__ name.
    """
<<<<<<< HEAD
    AstroidManager().clear_cache()
    mod1 = parse(("from top.mod import __dunder_var__ as v\n"
                 "__dunder_var__ = ['w'] + v"),
                 module_name='top')
    mod2 = parse("__dunder_var__ = ['v']", module_name='top.mod')
=======
    mod1 = parse(
        ("from top.mod import __dunder_var__ as v\n" "__dunder_var__ = ['w'] + v"),
        module_name="top",
    )
    mod2 = parse("__dunder_var__ = ['v']", module_name="top.mod")
>>>>>>> 6b527645
    w_val = mod1.body[-1].value
    i_w_val = next(w_val.infer())
    assert i_w_val != util.Uninferable
    assert i_w_val.as_string() == "['w', 'v']"


if __name__ == "__main__":
    unittest.main()<|MERGE_RESOLUTION|>--- conflicted
+++ resolved
@@ -6626,16 +6626,9 @@
     """
     Module variables can be imported and inferred successfully as part of binary operators.
     """
-<<<<<<< HEAD
     AstroidManager().clear_cache()
-    mod1 = parse(("from top.mod import v as z\n"
-                 "w = [1] + z"),
-                 module_name='top')
-    mod2 = parse("v = [2]", module_name='top.mod')
-=======
     mod1 = parse(("from top.mod import v as z\n" "w = [1] + z"), module_name="top")
     mod2 = parse("v = [2]", module_name="top.mod")
->>>>>>> 6b527645
     w_val = mod1.body[-1].value
     i_w_val = next(w_val.infer())
     assert i_w_val != util.Uninferable
@@ -6646,16 +6639,9 @@
     """
     Version list of strings.
     """
-<<<<<<< HEAD
     AstroidManager().clear_cache()
-    mod1 = parse(("from top.mod import v as z\n"
-                 "w = ['1'] + z"),
-                 module_name='top')
-    mod2 = parse("v = ['2']", module_name='top.mod')
-=======
     mod1 = parse(("from top.mod import v as z\n" "w = ['1'] + z"), module_name="top")
     mod2 = parse("v = ['2']", module_name="top.mod")
->>>>>>> 6b527645
     w_val = mod1.body[-1].value
     i_w_val = next(w_val.infer())
     assert i_w_val != util.Uninferable
@@ -6666,19 +6652,12 @@
     """
     Version list of strings with a __dunder__ name.
     """
-<<<<<<< HEAD
     AstroidManager().clear_cache()
-    mod1 = parse(("from top.mod import __dunder_var__ as v\n"
-                 "__dunder_var__ = ['w'] + v"),
-                 module_name='top')
-    mod2 = parse("__dunder_var__ = ['v']", module_name='top.mod')
-=======
     mod1 = parse(
         ("from top.mod import __dunder_var__ as v\n" "__dunder_var__ = ['w'] + v"),
         module_name="top",
     )
     mod2 = parse("__dunder_var__ = ['v']", module_name="top.mod")
->>>>>>> 6b527645
     w_val = mod1.body[-1].value
     i_w_val = next(w_val.infer())
     assert i_w_val != util.Uninferable
