--- conflicted
+++ resolved
@@ -522,7 +522,6 @@
         assert mars[1].name == "MARS"
         assert radius[1].name == "radius"
 
-<<<<<<< HEAD
     def test_local_enum_child_class_inference(self) -> None:
         """Originally reported in https://github.com/pylint-dev/pylint/issues/8897
 
@@ -558,7 +557,7 @@
 
         inferred_enum_member_value_node = next(enum_member_value_node.infer())
         assert inferred_enum_member_value_node.value == "red"
-=======
+
     def test_enum_with_ignore(self) -> None:
         """Exclude ``_ignore_`` from the ``__members__`` container
         Originally reported in https://github.com/pylint-dev/pylint/issues/9015
@@ -599,5 +598,4 @@
         assert inferred_name.value == "APPLE"
 
         inferred_value = next(sunder_value.infer())
-        assert inferred_value.value == 42
->>>>>>> ea78827c
+        assert inferred_value.value == 42