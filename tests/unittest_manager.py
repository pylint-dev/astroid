--- conflicted
+++ resolved
@@ -221,10 +221,7 @@
                 os.path.sep.join(["data", os.path.normcase("MyPyPa-0.1.0-py2.5.zip")])
             )
 
-<<<<<<< HEAD
-    def test_zip_import_data(self) -> None:
-=======
-    def test_ast_from_module_name_pyz(self):
+    def test_ast_from_module_name_pyz(self) -> None:
         try:
             linked_file_name = os.path.join(
                 resources.RESOURCE_PATH, "MyPyPa-0.1.0-py2.5.pyz"
@@ -239,8 +236,7 @@
         finally:
             os.remove(linked_file_name)
 
-    def test_zip_import_data(self):
->>>>>>> af0724ba
+    def test_zip_import_data(self) -> None:
         """check if zip_import_data works"""
         with self._restore_package_cache():
             filepath = resources.find("data/MyPyPa-0.1.0-py2.5.zip/mypypa")
