# Copyright (c) 2006-2013, 2015 LOGILAB S.A. (Paris, FRANCE) <contact@logilab.fr>
# Copyright (c) 2014 Google, Inc.
# Copyright (c) 2014 Eevee (Alex Munroe) <amunroe@yelp.com>
# Copyright (c) 2015-2016, 2018, 2020 Claudiu Popa <pcmanticore@gmail.com>
# Copyright (c) 2015-2016 Ceridwen <ceridwenv@gmail.com>
# Copyright (c) 2016 Derek Gustafson <degustaf@gmail.com>
# Copyright (c) 2016 Moises Lopez <moylop260@vauxoo.com>
# Copyright (c) 2018 Bryce Guinta <bryce.paul.guinta@gmail.com>
# Copyright (c) 2019 Nick Drozd <nicholasdrozd@gmail.com>
# Copyright (c) 2020-2021 hippo91 <guillaume.peillex@gmail.com>
# Copyright (c) 2021-2022 Marc Mueller <30130371+cdce8p@users.noreply.github.com>
# Copyright (c) 2021 Pierre Sassoulas <pierre.sassoulas@gmail.com>
# Copyright (c) 2021 Daniël van Noord <13665637+DanielNoord@users.noreply.github.com>
# Copyright (c) 2022 tristanlatr <19967168+tristanlatr@users.noreply.github.com>

# Licensed under the LGPL: https://www.gnu.org/licenses/old-licenses/lgpl-2.1.en.html
# For details: https://github.com/PyCQA/astroid/blob/main/LICENSE

"""Python Abstract Syntax Tree New Generation

The aim of this module is to provide a common base representation of
python source code for projects such as pychecker, pyreverse,
pylint... Well, actually the development of this library is essentially
governed by pylint's needs.

It mimics the class defined in the python's _ast module with some
additional methods and attributes. New nodes instances are not fully
compatible with python's _ast.

Instance attributes are added by a
builder object, which can either generate extended ast (let's call
them astroid ;) by visiting an existent ast tree or by inspecting living
object. Methods are added by monkey patching ast classes.

Main modules are:

* nodes and scoped_nodes for more information about methods and
  attributes added to different node classes

* the manager contains a high level object to get astroid trees from
  source files and living objects. It maintains a cache of previously
  constructed tree for quick access

* builder contains the class responsible to build astroid trees
"""

import functools
import tokenize
from importlib import import_module
from pathlib import Path

# isort: off
# We have an isort: off on '__version__' because the packaging need to access
# the version before the dependencies are installed (in particular 'wrapt'
# that is imported in astroid.inference)
from astroid.__pkginfo__ import __version__, version
from astroid.nodes import node_classes, scoped_nodes

# isort: on

from astroid import inference, raw_building
from astroid.astroid_manager import MANAGER
from astroid.bases import BaseInstance, BoundMethod, Instance, UnboundMethod
from astroid.brain.helpers import register_module_extender
from astroid.builder import extract_node, parse
<<<<<<< HEAD
from astroid.const import Context, Del, Load, Store
from astroid.exceptions import (
    AstroidBuildingError,
    AstroidBuildingException,
    AstroidError,
    AstroidImportError,
    AstroidIndexError,
    AstroidSyntaxError,
    AstroidTypeError,
    AstroidValueError,
    AttributeInferenceError,
    BinaryOperationError,
    DuplicateBasesError,
    InconsistentMroError,
    InferenceError,
    InferenceOverwriteError,
    MroError,
    NameInferenceError,
    NoDefault,
    NotFoundError,
    OperationError,
    ParentMissingError,
    ResolveError,
    StatementMissing,
    SuperArgumentTypeError,
    SuperError,
    TooManyLevelsError,
    UnaryOperationError,
    UnresolvableName,
    UseInferenceDefault,
)
=======
from astroid.const import PY310_PLUS, Context, Del, Load, Store
from astroid.exceptions import *
>>>>>>> c0d2e5c8
from astroid.inference_tip import _inference_tip_cached, inference_tip
from astroid.objects import ExceptionInstance

# isort: off
# It's impossible to import from astroid.nodes with a wildcard, because
# there is a cyclic import that prevent creating an __all__ in astroid/nodes
# and we need astroid/scoped_nodes and astroid/node_classes to work. So
# importing with a wildcard would clash with astroid/nodes/scoped_nodes
# and astroid/nodes/node_classes.
from astroid.nodes import (  # pylint: disable=redefined-builtin (Ellipsis)
    CONST_CLS,
    AnnAssign,
    Arguments,
    Assert,
    Assign,
    AssignAttr,
    AssignName,
    AsyncFor,
    AsyncFunctionDef,
    AsyncWith,
    Attribute,
    AugAssign,
    Await,
    BinOp,
    BoolOp,
    Break,
    Call,
    ClassDef,
    Compare,
    Comprehension,
    ComprehensionScope,
    Const,
    Continue,
    Decorators,
    DelAttr,
    Delete,
    DelName,
    Dict,
    DictComp,
    DictUnpack,
    Ellipsis,
    EmptyNode,
    EvaluatedObject,
    ExceptHandler,
    Expr,
    ExtSlice,
    For,
    FormattedValue,
    FunctionDef,
    GeneratorExp,
    Global,
    If,
    IfExp,
    Import,
    ImportFrom,
    Index,
    JoinedStr,
    Keyword,
    Lambda,
    List,
    ListComp,
    Match,
    MatchAs,
    MatchCase,
    MatchClass,
    MatchMapping,
    MatchOr,
    MatchSequence,
    MatchSingleton,
    MatchStar,
    MatchValue,
    Module,
    Name,
    NamedExpr,
    NodeNG,
    Nonlocal,
    Pass,
    Raise,
    Return,
    Set,
    SetComp,
    Slice,
    Starred,
    Subscript,
    TryExcept,
    TryFinally,
    Tuple,
    UnaryOp,
    Unknown,
    While,
    With,
    Yield,
    YieldFrom,
    are_exclusive,
    builtin_lookup,
    unpack_infer,
    function_to_method,
)

# isort: on

from astroid.util import Uninferable

# Performance hack for tokenize. See https://bugs.python.org/issue43014
# Adapted from https://github.com/PyCQA/pycodestyle/pull/993
if (
    not PY310_PLUS
    and callable(getattr(tokenize, "_compile", None))
    and getattr(tokenize._compile, "__wrapped__", None) is None  # type: ignore[attr-defined]
):
    tokenize._compile = functools.lru_cache()(tokenize._compile)  # type: ignore[attr-defined]

# load brain plugins
ASTROID_INSTALL_DIRECTORY = Path(__file__).parent
BRAIN_MODULES_DIRECTORY = ASTROID_INSTALL_DIRECTORY / "brain"
for module in BRAIN_MODULES_DIRECTORY.iterdir():
    if module.suffix == ".py":
        import_module(f"astroid.brain.{module.stem}")<|MERGE_RESOLUTION|>--- conflicted
+++ resolved
@@ -63,8 +63,7 @@
 from astroid.bases import BaseInstance, BoundMethod, Instance, UnboundMethod
 from astroid.brain.helpers import register_module_extender
 from astroid.builder import extract_node, parse
-<<<<<<< HEAD
-from astroid.const import Context, Del, Load, Store
+from astroid.const import PY310_PLUS, Context, Del, Load, Store
 from astroid.exceptions import (
     AstroidBuildingError,
     AstroidBuildingException,
@@ -95,10 +94,6 @@
     UnresolvableName,
     UseInferenceDefault,
 )
-=======
-from astroid.const import PY310_PLUS, Context, Del, Load, Store
-from astroid.exceptions import *
->>>>>>> c0d2e5c8
 from astroid.inference_tip import _inference_tip_cached, inference_tip
 from astroid.objects import ExceptionInstance
 
