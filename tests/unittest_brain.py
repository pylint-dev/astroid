# Licensed under the LGPL: https://www.gnu.org/licenses/old-licenses/lgpl-2.1.en.html
# For details: https://github.com/PyCQA/astroid/blob/main/LICENSE
# Copyright (c) https://github.com/PyCQA/astroid/blob/main/CONTRIBUTORS.txt

"""Tests for basic functionality in astroid.brain."""

from __future__ import annotations

import io
import queue
import re
import sys
import unittest
from typing import Any

import pytest

import astroid
from astroid import MANAGER, bases, builder, nodes, objects, test_utils, util
from astroid.bases import Instance
<<<<<<< HEAD
from astroid.const import PY37_PLUS, PY39_PLUS
=======
from astroid.const import PY39_PLUS
>>>>>>> 6fec464b
from astroid.exceptions import (
    AttributeInferenceError,
    InferenceError,
    UseInferenceDefault,
)
from astroid.nodes.node_classes import Const
from astroid.nodes.scoped_nodes import ClassDef

try:
    import multiprocessing  # pylint: disable=unused-import

    HAS_MULTIPROCESSING = True
except ImportError:
    HAS_MULTIPROCESSING = False


try:
    import nose  # pylint: disable=unused-import

    HAS_NOSE = True
except ImportError:
    HAS_NOSE = False

try:
    import dateutil  # pylint: disable=unused-import

    HAS_DATEUTIL = True
except ImportError:
    HAS_DATEUTIL = False

try:
    import attr as attr_module  # pylint: disable=unused-import

    HAS_ATTR = True
except ImportError:
    HAS_ATTR = False

try:
    import six  # pylint: disable=unused-import

    HAS_SIX = True
except ImportError:
    HAS_SIX = False


def assertEqualMro(klass: ClassDef, expected_mro: list[str]) -> None:
    """Check mro names."""
    assert [member.qname() for member in klass.mro()] == expected_mro


class HashlibTest(unittest.TestCase):
    def _assert_hashlib_class(self, class_obj: ClassDef) -> None:
        self.assertIn("update", class_obj)
        self.assertIn("digest", class_obj)
        self.assertIn("hexdigest", class_obj)
        self.assertIn("block_size", class_obj)
        self.assertIn("digest_size", class_obj)
        # usedforsecurity was added in Python 3.9, see 8e7174a9
        self.assertEqual(len(class_obj["__init__"].args.args), 3 if PY39_PLUS else 2)
        self.assertEqual(
            len(class_obj["__init__"].args.defaults), 2 if PY39_PLUS else 1
        )
        self.assertEqual(len(class_obj["update"].args.args), 2)
        self.assertEqual(len(class_obj["digest"].args.args), 1)
        self.assertEqual(len(class_obj["hexdigest"].args.args), 1)

    def test_hashlib(self) -> None:
        """Tests that brain extensions for hashlib work."""
        hashlib_module = MANAGER.ast_from_module_name("hashlib")
        for class_name in ("md5", "sha1"):
            class_obj = hashlib_module[class_name]
            self._assert_hashlib_class(class_obj)

    def test_hashlib_py36(self) -> None:
        hashlib_module = MANAGER.ast_from_module_name("hashlib")
        for class_name in ("sha3_224", "sha3_512", "shake_128"):
            class_obj = hashlib_module[class_name]
            self._assert_hashlib_class(class_obj)
        for class_name in ("blake2b", "blake2s"):
            class_obj = hashlib_module[class_name]
            self.assertEqual(len(class_obj["__init__"].args.args), 2)


class CollectionsDequeTests(unittest.TestCase):
    def _inferred_queue_instance(self) -> Instance:
        node = builder.extract_node(
            """
        import collections
        q = collections.deque([])
        q
        """
        )
        return next(node.infer())

    def test_deque(self) -> None:
        inferred = self._inferred_queue_instance()
        self.assertTrue(inferred.getattr("__len__"))

    def test_deque_py35methods(self) -> None:
        inferred = self._inferred_queue_instance()
        self.assertIn("copy", inferred.locals)
        self.assertIn("insert", inferred.locals)
        self.assertIn("index", inferred.locals)

    @test_utils.require_version(maxver="3.8")
    def test_deque_not_py39methods(self):
        inferred = self._inferred_queue_instance()
        with self.assertRaises(AttributeInferenceError):
            inferred.getattr("__class_getitem__")

    @test_utils.require_version(minver="3.9")
    def test_deque_py39methods(self):
        inferred = self._inferred_queue_instance()
        self.assertTrue(inferred.getattr("__class_getitem__"))


class OrderedDictTest(unittest.TestCase):
    def _inferred_ordered_dict_instance(self) -> Instance:
        node = builder.extract_node(
            """
        import collections
        d = collections.OrderedDict()
        d
        """
        )
        return next(node.infer())

    def test_ordered_dict_py34method(self) -> None:
        inferred = self._inferred_ordered_dict_instance()
        self.assertIn("move_to_end", inferred.locals)


class NamedTupleTest(unittest.TestCase):
    def test_namedtuple_base(self) -> None:
        klass = builder.extract_node(
            """
        from collections import namedtuple

        class X(namedtuple("X", ["a", "b", "c"])):
           pass
        """
        )
        assert isinstance(klass, nodes.ClassDef)
        self.assertEqual(
            [anc.name for anc in klass.ancestors()], ["X", "tuple", "object"]
        )
        # See: https://github.com/PyCQA/pylint/issues/5982
        self.assertNotIn("X", klass.locals)
        for anc in klass.ancestors():
            self.assertFalse(anc.parent is None)

    def test_namedtuple_inference(self) -> None:
        klass = builder.extract_node(
            """
        from collections import namedtuple

        name = "X"
        fields = ["a", "b", "c"]
        class X(namedtuple(name, fields)):
           pass
        """
        )
        assert isinstance(klass, nodes.ClassDef)
        base = next(base for base in klass.ancestors() if base.name == "X")
        self.assertSetEqual({"a", "b", "c"}, set(base.instance_attrs))

    def test_namedtuple_inference_failure(self) -> None:
        klass = builder.extract_node(
            """
        from collections import namedtuple

        def foo(fields):
           return __(namedtuple("foo", fields))
        """
        )
        self.assertIs(util.Uninferable, next(klass.infer()))

    def test_namedtuple_advanced_inference(self) -> None:
        # urlparse return an object of class ParseResult, which has a
        # namedtuple call and a mixin as base classes
        result = builder.extract_node(
            """
        from urllib.parse import urlparse

        result = __(urlparse('gopher://'))
        """
        )
        instance = next(result.infer())
        self.assertGreaterEqual(len(instance.getattr("scheme")), 1)
        self.assertGreaterEqual(len(instance.getattr("port")), 1)
        with self.assertRaises(AttributeInferenceError):
            instance.getattr("foo")
        self.assertGreaterEqual(len(instance.getattr("geturl")), 1)
        self.assertEqual(instance.name, "ParseResult")

    def test_namedtuple_instance_attrs(self) -> None:
        result = builder.extract_node(
            """
        from collections import namedtuple
        namedtuple('a', 'a b c')(1, 2, 3) #@
        """
        )
        inferred = next(result.infer())
        for name, attr in inferred.instance_attrs.items():
            self.assertEqual(attr[0].attrname, name)

    def test_namedtuple_uninferable_fields(self) -> None:
        node = builder.extract_node(
            """
        x = [A] * 2
        from collections import namedtuple
        l = namedtuple('a', x)
        l(1)
        """
        )
        inferred = next(node.infer())
        self.assertIs(util.Uninferable, inferred)

    def test_namedtuple_access_class_fields(self) -> None:
        node = builder.extract_node(
            """
        from collections import namedtuple
        Tuple = namedtuple("Tuple", "field other")
        Tuple #@
        """
        )
        inferred = next(node.infer())
        self.assertIn("field", inferred.locals)
        self.assertIn("other", inferred.locals)

    def test_namedtuple_rename_keywords(self) -> None:
        node = builder.extract_node(
            """
        from collections import namedtuple
        Tuple = namedtuple("Tuple", "abc def", rename=True)
        Tuple #@
        """
        )
        inferred = next(node.infer())
        self.assertIn("abc", inferred.locals)
        self.assertIn("_1", inferred.locals)

    def test_namedtuple_rename_duplicates(self) -> None:
        node = builder.extract_node(
            """
        from collections import namedtuple
        Tuple = namedtuple("Tuple", "abc abc abc", rename=True)
        Tuple #@
        """
        )
        inferred = next(node.infer())
        self.assertIn("abc", inferred.locals)
        self.assertIn("_1", inferred.locals)
        self.assertIn("_2", inferred.locals)

    def test_namedtuple_rename_uninferable(self) -> None:
        node = builder.extract_node(
            """
        from collections import namedtuple
        Tuple = namedtuple("Tuple", "a b c", rename=UNINFERABLE)
        Tuple #@
        """
        )
        inferred = next(node.infer())
        self.assertIn("a", inferred.locals)
        self.assertIn("b", inferred.locals)
        self.assertIn("c", inferred.locals)

    def test_namedtuple_func_form(self) -> None:
        node = builder.extract_node(
            """
        from collections import namedtuple
        Tuple = namedtuple(typename="Tuple", field_names="a b c", rename=UNINFERABLE)
        Tuple #@
        """
        )
        inferred = next(node.infer())
        self.assertEqual(inferred.name, "Tuple")
        self.assertIn("a", inferred.locals)
        self.assertIn("b", inferred.locals)
        self.assertIn("c", inferred.locals)

    def test_namedtuple_func_form_args_and_kwargs(self) -> None:
        node = builder.extract_node(
            """
        from collections import namedtuple
        Tuple = namedtuple("Tuple", field_names="a b c", rename=UNINFERABLE)
        Tuple #@
        """
        )
        inferred = next(node.infer())
        self.assertEqual(inferred.name, "Tuple")
        self.assertIn("a", inferred.locals)
        self.assertIn("b", inferred.locals)
        self.assertIn("c", inferred.locals)

    def test_namedtuple_bases_are_actually_names_not_nodes(self) -> None:
        node = builder.extract_node(
            """
        from collections import namedtuple
        Tuple = namedtuple("Tuple", field_names="a b c", rename=UNINFERABLE)
        Tuple #@
        """
        )
        inferred = next(node.infer())
        self.assertIsInstance(inferred, astroid.ClassDef)
        self.assertIsInstance(inferred.bases[0], astroid.Name)
        self.assertEqual(inferred.bases[0].name, "tuple")

    def test_invalid_label_does_not_crash_inference(self) -> None:
        code = """
        import collections
        a = collections.namedtuple( 'a', ['b c'] )
        a
        """
        node = builder.extract_node(code)
        inferred = next(node.infer())
        assert isinstance(inferred, astroid.ClassDef)
        assert "b" not in inferred.locals
        assert "c" not in inferred.locals

    def test_no_rename_duplicates_does_not_crash_inference(self) -> None:
        node = builder.extract_node(
            """
        from collections import namedtuple
        Tuple = namedtuple("Tuple", "abc abc")
        Tuple #@
        """
        )
        inferred = next(node.infer())
        self.assertIs(util.Uninferable, inferred)  # would raise ValueError

    def test_no_rename_keywords_does_not_crash_inference(self) -> None:
        node = builder.extract_node(
            """
        from collections import namedtuple
        Tuple = namedtuple("Tuple", "abc def")
        Tuple #@
        """
        )
        inferred = next(node.infer())
        self.assertIs(util.Uninferable, inferred)  # would raise ValueError

    def test_no_rename_nonident_does_not_crash_inference(self) -> None:
        node = builder.extract_node(
            """
        from collections import namedtuple
        Tuple = namedtuple("Tuple", "123 456")
        Tuple #@
        """
        )
        inferred = next(node.infer())
        self.assertIs(util.Uninferable, inferred)  # would raise ValueError

    def test_no_rename_underscore_does_not_crash_inference(self) -> None:
        node = builder.extract_node(
            """
        from collections import namedtuple
        Tuple = namedtuple("Tuple", "_1")
        Tuple #@
        """
        )
        inferred = next(node.infer())
        self.assertIs(util.Uninferable, inferred)  # would raise ValueError

    def test_invalid_typename_does_not_crash_inference(self) -> None:
        node = builder.extract_node(
            """
        from collections import namedtuple
        Tuple = namedtuple("123", "abc")
        Tuple #@
        """
        )
        inferred = next(node.infer())
        self.assertIs(util.Uninferable, inferred)  # would raise ValueError

    def test_keyword_typename_does_not_crash_inference(self) -> None:
        node = builder.extract_node(
            """
        from collections import namedtuple
        Tuple = namedtuple("while", "abc")
        Tuple #@
        """
        )
        inferred = next(node.infer())
        self.assertIs(util.Uninferable, inferred)  # would raise ValueError

    def test_typeerror_does_not_crash_inference(self) -> None:
        node = builder.extract_node(
            """
        from collections import namedtuple
        Tuple = namedtuple("Tuple", [123, 456])
        Tuple #@
        """
        )
        inferred = next(node.infer())
        # namedtuple converts all arguments to strings so these should be too
        # and catch on the isidentifier() check
        self.assertIs(util.Uninferable, inferred)

    def test_pathological_str_does_not_crash_inference(self) -> None:
        node = builder.extract_node(
            """
        from collections import namedtuple
        class Invalid:
            def __str__(self):
                return 123  # will raise TypeError
        Tuple = namedtuple("Tuple", [Invalid()])
        Tuple #@
        """
        )
        inferred = next(node.infer())
        self.assertIs(util.Uninferable, inferred)


class DefaultDictTest(unittest.TestCase):
    def test_1(self) -> None:
        node = builder.extract_node(
            """
        from collections import defaultdict

        X = defaultdict(int)
        X[0]
        """
        )
        inferred = next(node.infer())
        self.assertIs(util.Uninferable, inferred)


class ModuleExtenderTest(unittest.TestCase):
    def test_extension_modules(self) -> None:
        transformer = MANAGER._transform
        for extender, _ in transformer.transforms[nodes.Module]:
            n = nodes.Module("__main__")
            extender(n)


@unittest.skipUnless(HAS_NOSE, "This test requires nose library.")
class NoseBrainTest(unittest.TestCase):
    def test_nose_tools(self):
        methods = builder.extract_node(
            """
        from nose.tools import assert_equal
        from nose.tools import assert_equals
        from nose.tools import assert_true
        assert_equal = assert_equal #@
        assert_true = assert_true #@
        assert_equals = assert_equals #@
        """
        )
        assert isinstance(methods, list)
        assert_equal = next(methods[0].value.infer())
        assert_true = next(methods[1].value.infer())
        assert_equals = next(methods[2].value.infer())

        self.assertIsInstance(assert_equal, astroid.BoundMethod)
        self.assertIsInstance(assert_true, astroid.BoundMethod)
        self.assertIsInstance(assert_equals, astroid.BoundMethod)
        self.assertEqual(assert_equal.qname(), "unittest.case.TestCase.assertEqual")
        self.assertEqual(assert_true.qname(), "unittest.case.TestCase.assertTrue")
        self.assertEqual(assert_equals.qname(), "unittest.case.TestCase.assertEqual")


@unittest.skipUnless(HAS_SIX, "These tests require the six library")
class SixBrainTest(unittest.TestCase):
    def test_attribute_access(self) -> None:
        ast_nodes = builder.extract_node(
            """
        import six
        six.moves.http_client #@
        six.moves.urllib_parse #@
        six.moves.urllib_error #@
        six.moves.urllib.request #@
        """
        )
        assert isinstance(ast_nodes, list)
        http_client = next(ast_nodes[0].infer())
        self.assertIsInstance(http_client, nodes.Module)
        self.assertEqual(http_client.name, "http.client")

        urllib_parse = next(ast_nodes[1].infer())
        self.assertIsInstance(urllib_parse, nodes.Module)
        self.assertEqual(urllib_parse.name, "urllib.parse")
        urljoin = next(urllib_parse.igetattr("urljoin"))
        urlencode = next(urllib_parse.igetattr("urlencode"))
        self.assertIsInstance(urljoin, nodes.FunctionDef)
        self.assertEqual(urljoin.qname(), "urllib.parse.urljoin")
        self.assertIsInstance(urlencode, nodes.FunctionDef)
        self.assertEqual(urlencode.qname(), "urllib.parse.urlencode")

        urllib_error = next(ast_nodes[2].infer())
        self.assertIsInstance(urllib_error, nodes.Module)
        self.assertEqual(urllib_error.name, "urllib.error")
        urlerror = next(urllib_error.igetattr("URLError"))
        self.assertIsInstance(urlerror, nodes.ClassDef)
        content_too_short = next(urllib_error.igetattr("ContentTooShortError"))
        self.assertIsInstance(content_too_short, nodes.ClassDef)

        urllib_request = next(ast_nodes[3].infer())
        self.assertIsInstance(urllib_request, nodes.Module)
        self.assertEqual(urllib_request.name, "urllib.request")
        urlopen = next(urllib_request.igetattr("urlopen"))
        urlretrieve = next(urllib_request.igetattr("urlretrieve"))
        self.assertIsInstance(urlopen, nodes.FunctionDef)
        self.assertEqual(urlopen.qname(), "urllib.request.urlopen")
        self.assertIsInstance(urlretrieve, nodes.FunctionDef)
        self.assertEqual(urlretrieve.qname(), "urllib.request.urlretrieve")

    def test_from_imports(self) -> None:
        ast_node = builder.extract_node(
            """
        from six.moves import http_client
        http_client.HTTPSConnection #@
        """
        )
        inferred = next(ast_node.infer())
        self.assertIsInstance(inferred, nodes.ClassDef)
        qname = "http.client.HTTPSConnection"
        self.assertEqual(inferred.qname(), qname)

    def test_from_submodule_imports(self) -> None:
        """Make sure ulrlib submodules can be imported from

        See PyCQA/pylint#1640 for relevant issue
        """
        ast_node = builder.extract_node(
            """
        from six.moves.urllib.parse import urlparse
        urlparse #@
        """
        )
        inferred = next(ast_node.infer())
        self.assertIsInstance(inferred, nodes.FunctionDef)

    def test_with_metaclass_subclasses_inheritance(self) -> None:
        ast_node = builder.extract_node(
            """
        class A(type):
            def test(cls):
                return cls

        class C:
            pass

        import six
        class B(six.with_metaclass(A, C)):
            pass

        B #@
        """
        )
        inferred = next(ast_node.infer())
        self.assertIsInstance(inferred, nodes.ClassDef)
        self.assertEqual(inferred.name, "B")
        self.assertIsInstance(inferred.bases[0], nodes.Name)
        self.assertEqual(inferred.bases[0].name, "C")
        ancestors = tuple(inferred.ancestors())
        self.assertIsInstance(ancestors[0], nodes.ClassDef)
        self.assertEqual(ancestors[0].name, "C")
        self.assertIsInstance(ancestors[1], nodes.ClassDef)
        self.assertEqual(ancestors[1].name, "object")

    @staticmethod
    def test_six_with_metaclass_enum_ancestor() -> None:
        code = """
        import six
        from enum import Enum, EnumMeta

        class FooMeta(EnumMeta):
            pass

        class Foo(six.with_metaclass(FooMeta, Enum)):  #@
            bar = 1
        """
        klass = astroid.extract_node(code)
        assert list(klass.ancestors())[-1].name == "Enum"

    def test_six_with_metaclass_with_additional_transform(self) -> None:
        def transform_class(cls: Any) -> ClassDef:
            if cls.name == "A":
                cls._test_transform = 314
            return cls

        MANAGER.register_transform(nodes.ClassDef, transform_class)
        try:
            ast_node = builder.extract_node(
                """
                import six
                class A(six.with_metaclass(type, object)):
                    pass

                A #@
            """
            )
            inferred = next(ast_node.infer())
            assert getattr(inferred, "_test_transform", None) == 314
        finally:
            MANAGER.unregister_transform(nodes.ClassDef, transform_class)


@unittest.skipUnless(
    HAS_MULTIPROCESSING,
    "multiprocesing is required for this test, but "
    "on some platforms it is missing "
    "(Jython for instance)",
)
class MultiprocessingBrainTest(unittest.TestCase):
    def test_multiprocessing_module_attributes(self) -> None:
        # Test that module attributes are working,
        # especially on Python 3.4+, where they are obtained
        # from a context.
        module = builder.extract_node(
            """
        import multiprocessing
        """
        )
        assert isinstance(module, nodes.Import)
        module = module.do_import_module("multiprocessing")
        cpu_count = next(module.igetattr("cpu_count"))
        self.assertIsInstance(cpu_count, astroid.BoundMethod)

    def test_module_name(self) -> None:
        module = builder.extract_node(
            """
        import multiprocessing
        multiprocessing.SyncManager()
        """
        )
        inferred_sync_mgr = next(module.infer())
        module = inferred_sync_mgr.root()
        self.assertEqual(module.name, "multiprocessing.managers")

    def test_multiprocessing_manager(self) -> None:
        # Test that we have the proper attributes
        # for a multiprocessing.managers.SyncManager
        module = builder.parse(
            """
        import multiprocessing
        manager = multiprocessing.Manager()
        queue = manager.Queue()
        joinable_queue = manager.JoinableQueue()
        event = manager.Event()
        rlock = manager.RLock()
        bounded_semaphore = manager.BoundedSemaphore()
        condition = manager.Condition()
        barrier = manager.Barrier()
        pool = manager.Pool()
        list = manager.list()
        dict = manager.dict()
        value = manager.Value()
        array = manager.Array()
        namespace = manager.Namespace()
        """
        )
        ast_queue = next(module["queue"].infer())
        self.assertEqual(ast_queue.qname(), f"{queue.__name__}.Queue")

        joinable_queue = next(module["joinable_queue"].infer())
        self.assertEqual(joinable_queue.qname(), f"{queue.__name__}.Queue")

        event = next(module["event"].infer())
        event_name = "threading.Event"
        self.assertEqual(event.qname(), event_name)

        rlock = next(module["rlock"].infer())
        rlock_name = "threading._RLock"
        self.assertEqual(rlock.qname(), rlock_name)

        bounded_semaphore = next(module["bounded_semaphore"].infer())
        semaphore_name = "threading.BoundedSemaphore"
        self.assertEqual(bounded_semaphore.qname(), semaphore_name)

        pool = next(module["pool"].infer())
        pool_name = "multiprocessing.pool.Pool"
        self.assertEqual(pool.qname(), pool_name)

        for attr in ("list", "dict"):
            obj = next(module[attr].infer())
            self.assertEqual(obj.qname(), f"builtins.{attr}")

        # pypy's implementation of array.__spec__ return None. This causes problems for this inference.
        if not hasattr(sys, "pypy_version_info"):
            array = next(module["array"].infer())
            self.assertEqual(array.qname(), "array.array")

        manager = next(module["manager"].infer())
        # Verify that we have these attributes
        self.assertTrue(manager.getattr("start"))
        self.assertTrue(manager.getattr("shutdown"))


class ThreadingBrainTest(unittest.TestCase):
    def test_lock(self) -> None:
        lock_instance = builder.extract_node(
            """
        import threading
        threading.Lock()
        """
        )
        inferred = next(lock_instance.infer())
        self.assert_is_valid_lock(inferred)

        acquire_method = inferred.getattr("acquire")[0]
        parameters = [param.name for param in acquire_method.args.args[1:]]
        assert parameters == ["blocking", "timeout"]

        assert inferred.getattr("locked")

    def test_rlock(self) -> None:
        self._test_lock_object("RLock")

    def test_semaphore(self) -> None:
        self._test_lock_object("Semaphore")

    def test_boundedsemaphore(self) -> None:
        self._test_lock_object("BoundedSemaphore")

    def _test_lock_object(self, object_name: str) -> None:
        lock_instance = builder.extract_node(
            f"""
        import threading
        threading.{object_name}()
        """
        )
        inferred = next(lock_instance.infer())
        self.assert_is_valid_lock(inferred)

    def assert_is_valid_lock(self, inferred: Instance) -> None:
        self.assertIsInstance(inferred, astroid.Instance)
        self.assertEqual(inferred.root().name, "threading")
        for method in ("acquire", "release", "__enter__", "__exit__"):
            self.assertIsInstance(next(inferred.igetattr(method)), astroid.BoundMethod)


class EnumBrainTest(unittest.TestCase):
    def test_simple_enum(self) -> None:
        module = builder.parse(
            """
        import enum

        class MyEnum(enum.Enum):
            one = "one"
            two = "two"

            def mymethod(self, x):
                return 5

        """
        )

        enumeration = next(module["MyEnum"].infer())
        one = enumeration["one"]
        self.assertEqual(one.pytype(), ".MyEnum.one")

        for propname in ("name", "value"):
            prop = next(iter(one.getattr(propname)))
            self.assertIn("builtins.property", prop.decoratornames())

        meth = one.getattr("mymethod")[0]
        self.assertIsInstance(meth, astroid.FunctionDef)

    def test_looks_like_enum_false_positive(self) -> None:
        # Test that a class named Enumeration is not considered a builtin enum.
        module = builder.parse(
            """
        class Enumeration(object):
            def __init__(self, name, enum_list):
                pass
            test = 42
        """
        )
        enumeration = module["Enumeration"]
        test = next(enumeration.igetattr("test"))
        self.assertEqual(test.value, 42)

    def test_user_enum_false_positive(self) -> None:
        # Test that a user-defined class named Enum is not considered a builtin enum.
        ast_node = astroid.extract_node(
            """
        class Enum:
            pass

        class Color(Enum):
            red = 1

        Color.red #@
        """
        )
        assert isinstance(ast_node, nodes.NodeNG)
        inferred = ast_node.inferred()
        self.assertEqual(len(inferred), 1)
        self.assertIsInstance(inferred[0], astroid.Const)
        self.assertEqual(inferred[0].value, 1)

    def test_ignores_with_nodes_from_body_of_enum(self) -> None:
        code = """
        import enum

        class Error(enum.Enum):
            Foo = "foo"
            Bar = "bar"
            with "error" as err:
                pass
        """
        node = builder.extract_node(code)
        inferred = next(node.infer())
        assert "err" in inferred.locals
        assert len(inferred.locals["err"]) == 1

    def test_enum_multiple_base_classes(self) -> None:
        module = builder.parse(
            """
        import enum

        class Mixin:
            pass

        class MyEnum(Mixin, enum.Enum):
            one = 1
        """
        )
        enumeration = next(module["MyEnum"].infer())
        one = enumeration["one"]

        clazz = one.getattr("__class__")[0]
        self.assertTrue(
            clazz.is_subtype_of(".Mixin"),
            "Enum instance should share base classes with generating class",
        )

    def test_int_enum(self) -> None:
        module = builder.parse(
            """
        import enum

        class MyEnum(enum.IntEnum):
            one = 1
        """
        )

        enumeration = next(module["MyEnum"].infer())
        one = enumeration["one"]

        clazz = one.getattr("__class__")[0]
        self.assertTrue(
            clazz.is_subtype_of("builtins.int"),
            "IntEnum based enums should be a subtype of int",
        )

    def test_enum_func_form_is_class_not_instance(self) -> None:
        cls, instance = builder.extract_node(
            """
        from enum import Enum
        f = Enum('Audience', ['a', 'b', 'c'])
        f #@
        f(1) #@
        """
        )
        inferred_cls = next(cls.infer())
        self.assertIsInstance(inferred_cls, bases.Instance)
        inferred_instance = next(instance.infer())
        self.assertIsInstance(inferred_instance, bases.Instance)
        self.assertIsInstance(next(inferred_instance.igetattr("name")), nodes.Const)
        self.assertIsInstance(next(inferred_instance.igetattr("value")), nodes.Const)

    def test_enum_func_form_iterable(self) -> None:
        instance = builder.extract_node(
            """
        from enum import Enum
        Animal = Enum('Animal', 'ant bee cat dog')
        Animal
        """
        )
        inferred = next(instance.infer())
        self.assertIsInstance(inferred, astroid.Instance)
        self.assertTrue(inferred.getattr("__iter__"))

    def test_enum_func_form_subscriptable(self) -> None:
        instance, name = builder.extract_node(
            """
        from enum import Enum
        Animal = Enum('Animal', 'ant bee cat dog')
        Animal['ant'] #@
        Animal['ant'].name #@
        """
        )
        instance = next(instance.infer())
        self.assertIsInstance(instance, astroid.Instance)

        inferred = next(name.infer())
        self.assertIsInstance(inferred, astroid.Const)

    def test_enum_func_form_has_dunder_members(self) -> None:
        instance = builder.extract_node(
            """
        from enum import Enum
        Animal = Enum('Animal', 'ant bee cat dog')
        for i in Animal.__members__:
            i #@
        """
        )
        instance = next(instance.infer())
        self.assertIsInstance(instance, astroid.Const)
        self.assertIsInstance(instance.value, str)

    def test_infer_enum_value_as_the_right_type(self) -> None:
        string_value, int_value = builder.extract_node(
            """
        from enum import Enum
        class A(Enum):
            a = 'a'
            b = 1
        A.a.value #@
        A.b.value #@
        """
        )
        inferred_string = string_value.inferred()
        assert any(
            isinstance(elem, astroid.Const) and elem.value == "a"
            for elem in inferred_string
        )

        inferred_int = int_value.inferred()
        assert any(
            isinstance(elem, astroid.Const) and elem.value == 1 for elem in inferred_int
        )

    def test_mingled_single_and_double_quotes_does_not_crash(self) -> None:
        node = builder.extract_node(
            """
        from enum import Enum
        class A(Enum):
            a = 'x"y"'
        A.a.value #@
        """
        )
        inferred_string = next(node.infer())
        assert inferred_string.value == 'x"y"'

    def test_special_characters_does_not_crash(self) -> None:
        node = builder.extract_node(
            """
        import enum
        class Example(enum.Enum):
            NULL = '\\N{NULL}'
        Example.NULL.value
        """
        )
        inferred_string = next(node.infer())
        assert inferred_string.value == "\N{NULL}"

    def test_dont_crash_on_for_loops_in_body(self) -> None:
        node = builder.extract_node(
            """

        class Commands(IntEnum):
            _ignore_ = 'Commands index'
            _init_ = 'value string'

            BEL = 0x07, 'Bell'
            Commands = vars()
            for index in range(4):
                Commands[f'DC{index + 1}'] = 0x11 + index, f'Device Control {index + 1}'

        Commands
        """
        )
        inferred = next(node.infer())
        assert isinstance(inferred, astroid.ClassDef)

    def test_enum_tuple_list_values(self) -> None:
        tuple_node, list_node = builder.extract_node(
            """
        import enum

        class MyEnum(enum.Enum):
            a = (1, 2)
            b = [2, 4]
        MyEnum.a.value #@
        MyEnum.b.value #@
        """
        )
        inferred_tuple_node = next(tuple_node.infer())
        inferred_list_node = next(list_node.infer())
        assert isinstance(inferred_tuple_node, astroid.Tuple)
        assert isinstance(inferred_list_node, astroid.List)
        assert inferred_tuple_node.as_string() == "(1, 2)"
        assert inferred_list_node.as_string() == "[2, 4]"

    def test_enum_starred_is_skipped(self) -> None:
        code = """
        from enum import Enum
        class ContentType(Enum):
            TEXT, PHOTO, VIDEO, GIF, YOUTUBE, *_ = [1, 2, 3, 4, 5, 6]
        ContentType.TEXT #@
        """
        node = astroid.extract_node(code)
        next(node.infer())

    def test_enum_name_is_str_on_self(self) -> None:
        code = """
        from enum import Enum
        class TestEnum(Enum):
            def func(self):
                self.name #@
                self.value #@
        TestEnum.name #@
        TestEnum.value #@
        """
        i_name, i_value, c_name, c_value = astroid.extract_node(code)

        # <instance>.name should be a string, <class>.name should be a property (that
        # forwards the lookup to __getattr__)
        inferred = next(i_name.infer())
        assert isinstance(inferred, nodes.Const)
        assert inferred.pytype() == "builtins.str"
        inferred = next(c_name.infer())
        assert isinstance(inferred, objects.Property)

        # Inferring .value should not raise InferenceError. It is probably Uninferable
        # but we don't particularly care
        next(i_value.infer())
        next(c_value.infer())

    def test_enum_name_and_value_members_override_dynamicclassattr(self) -> None:
        code = """
        from enum import Enum
        class TrickyEnum(Enum):
            name = 1
            value = 2

            def func(self):
                self.name #@
                self.value #@
        TrickyEnum.name #@
        TrickyEnum.value #@
        """
        i_name, i_value, c_name, c_value = astroid.extract_node(code)

        # All of these cases should be inferred as enum members
        inferred = next(i_name.infer())
        assert isinstance(inferred, bases.Instance)
        assert inferred.pytype() == ".TrickyEnum.name"
        inferred = next(c_name.infer())
        assert isinstance(inferred, bases.Instance)
        assert inferred.pytype() == ".TrickyEnum.name"
        inferred = next(i_value.infer())
        assert isinstance(inferred, bases.Instance)
        assert inferred.pytype() == ".TrickyEnum.value"
        inferred = next(c_value.infer())
        assert isinstance(inferred, bases.Instance)
        assert inferred.pytype() == ".TrickyEnum.value"

    def test_enum_subclass_member_name(self) -> None:
        ast_node = astroid.extract_node(
            """
        from enum import Enum

        class EnumSubclass(Enum):
            pass

        class Color(EnumSubclass):
            red = 1

        Color.red.name #@
        """
        )
        assert isinstance(ast_node, nodes.NodeNG)
        inferred = ast_node.inferred()
        self.assertEqual(len(inferred), 1)
        self.assertIsInstance(inferred[0], astroid.Const)
        self.assertEqual(inferred[0].value, "red")

    def test_enum_subclass_member_value(self) -> None:
        ast_node = astroid.extract_node(
            """
        from enum import Enum

        class EnumSubclass(Enum):
            pass

        class Color(EnumSubclass):
            red = 1

        Color.red.value #@
        """
        )
        assert isinstance(ast_node, nodes.NodeNG)
        inferred = ast_node.inferred()
        self.assertEqual(len(inferred), 1)
        self.assertIsInstance(inferred[0], astroid.Const)
        self.assertEqual(inferred[0].value, 1)

    def test_enum_subclass_member_method(self) -> None:
        # See Pylint issue #2626
        ast_node = astroid.extract_node(
            """
        from enum import Enum

        class EnumSubclass(Enum):
            def hello_pylint(self) -> str:
                return self.name

        class Color(EnumSubclass):
            red = 1

        Color.red.hello_pylint()  #@
        """
        )
        assert isinstance(ast_node, nodes.NodeNG)
        inferred = ast_node.inferred()
        self.assertEqual(len(inferred), 1)
        self.assertIsInstance(inferred[0], astroid.Const)
        self.assertEqual(inferred[0].value, "red")

    def test_enum_subclass_different_modules(self) -> None:
        # See Pylint issue #2626
        astroid.extract_node(
            """
        from enum import Enum

        class EnumSubclass(Enum):
            pass
        """,
            "a",
        )
        ast_node = astroid.extract_node(
            """
        from a import EnumSubclass

        class Color(EnumSubclass):
            red = 1

        Color.red.value #@
        """
        )
        assert isinstance(ast_node, nodes.NodeNG)
        inferred = ast_node.inferred()
        self.assertEqual(len(inferred), 1)
        self.assertIsInstance(inferred[0], astroid.Const)
        self.assertEqual(inferred[0].value, 1)

    def test_members_member_ignored(self) -> None:
        ast_node = builder.extract_node(
            """
        from enum import Enum
        class Animal(Enum):
            a = 1
            __members__ = {}
        Animal.__members__ #@
        """
        )

        inferred = next(ast_node.infer())
        self.assertIsInstance(inferred, astroid.Dict)
        self.assertTrue(inferred.locals)

    def test_enum_as_renamed_import(self) -> None:
        """Originally reported in https://github.com/PyCQA/pylint/issues/5776."""
        ast_node: nodes.Attribute = builder.extract_node(
            """
        from enum import Enum as PyEnum
        class MyEnum(PyEnum):
            ENUM_KEY = "enum_value"
        MyEnum.ENUM_KEY
        """
        )
        inferred = next(ast_node.infer())
        assert isinstance(inferred, bases.Instance)
        assert inferred._proxied.name == "ENUM_KEY"


@unittest.skipUnless(HAS_DATEUTIL, "This test requires the dateutil library.")
class DateutilBrainTest(unittest.TestCase):
    def test_parser(self):
        module = builder.parse(
            """
        from dateutil.parser import parse
        d = parse('2000-01-01')
        """
        )
        d_type = next(module["d"].infer())
        self.assertEqual(d_type.qname(), "datetime.datetime")


class PytestBrainTest(unittest.TestCase):
    def test_pytest(self) -> None:
        ast_node = builder.extract_node(
            """
        import pytest
        pytest #@
        """
        )
        module = next(ast_node.infer())
        attrs = [
            "deprecated_call",
            "warns",
            "exit",
            "fail",
            "skip",
            "importorskip",
            "xfail",
            "mark",
            "raises",
            "freeze_includes",
            "set_trace",
            "fixture",
            "yield_fixture",
        ]
        for attr in attrs:
            self.assertIn(attr, module)


def streams_are_fine():
    """Check if streams are being overwritten,
    for example, by pytest

    stream inference will not work if they are overwritten

    PY3 only
    """
    return all(isinstance(s, io.IOBase) for s in (sys.stdout, sys.stderr, sys.stdin))


class IOBrainTest(unittest.TestCase):
    @unittest.skipUnless(
        streams_are_fine(),
        "Needs Python 3 io model / doesn't work with plain pytest."
        "use pytest -s for this test to work",
    )
    def test_sys_streams(self):
        for name in ("stdout", "stderr", "stdin"):
            node = astroid.extract_node(
                f"""
            import sys
            sys.{name}
            """
            )
            inferred = next(node.infer())
            buffer_attr = next(inferred.igetattr("buffer"))
            self.assertIsInstance(buffer_attr, astroid.Instance)
            self.assertEqual(buffer_attr.name, "BufferedWriter")
            raw = next(buffer_attr.igetattr("raw"))
            self.assertIsInstance(raw, astroid.Instance)
            self.assertEqual(raw.name, "FileIO")


@test_utils.require_version("3.9")
class TypeBrain(unittest.TestCase):
    def test_type_subscript(self):
        """
        Check that type object has the __class_getitem__ method
        when it is used as a subscript
        """
        src = builder.extract_node(
            """
            a: type[int] = int
            """
        )
        val_inf = src.annotation.value.inferred()[0]
        self.assertIsInstance(val_inf, astroid.ClassDef)
        self.assertEqual(val_inf.name, "type")
        meth_inf = val_inf.getattr("__class_getitem__")[0]
        self.assertIsInstance(meth_inf, astroid.FunctionDef)

    def test_invalid_type_subscript(self):
        """
        Check that a type (str for example) that inherits
        from type does not have __class_getitem__ method even
        when it is used as a subscript
        """
        src = builder.extract_node(
            """
            a: str[int] = "abc"
            """
        )
        val_inf = src.annotation.value.inferred()[0]
        self.assertIsInstance(val_inf, astroid.ClassDef)
        self.assertEqual(val_inf.name, "str")
        with self.assertRaises(AttributeInferenceError):
            # pylint: disable=expression-not-assigned
            # noinspection PyStatementEffect
            val_inf.getattr("__class_getitem__")[0]

    @test_utils.require_version(minver="3.9")
    def test_builtin_subscriptable(self):
        """Starting with python3.9 builtin types such as list are subscriptable.
        Any builtin class such as "enumerate" or "staticmethod" also works."""
        for typename in ("tuple", "list", "dict", "set", "frozenset", "enumerate"):
            src = f"""
            {typename:s}[int]
            """
            right_node = builder.extract_node(src)
            inferred = next(right_node.infer())
            self.assertIsInstance(inferred, nodes.ClassDef)
            self.assertIsInstance(inferred.getattr("__iter__")[0], nodes.FunctionDef)


def check_metaclass_is_abc(node: nodes.ClassDef):
    meta = node.metaclass()
    assert isinstance(meta, nodes.ClassDef)
    assert meta.name == "ABCMeta"


class CollectionsBrain(unittest.TestCase):
    def test_collections_object_not_subscriptable(self) -> None:
        """
        Test that unsubscriptable types are detected
        Hashable is not subscriptable even with python39
        """
        wrong_node = builder.extract_node(
            """
        import collections.abc
        collections.abc.Hashable[int]
        """
        )
        with self.assertRaises(InferenceError):
            next(wrong_node.infer())
        right_node = builder.extract_node(
            """
        import collections.abc
        collections.abc.Hashable
        """
        )
        inferred = next(right_node.infer())
        check_metaclass_is_abc(inferred)
        assertEqualMro(
            inferred,
            [
                "_collections_abc.Hashable",
                "builtins.object",
            ],
        )
        with self.assertRaises(AttributeInferenceError):
            inferred.getattr("__class_getitem__")

    @test_utils.require_version(minver="3.9")
    def test_collections_object_subscriptable(self):
        """Starting with python39 some object of collections module are subscriptable. Test one of them"""
        right_node = builder.extract_node(
            """
        import collections.abc
        collections.abc.MutableSet[int]
        """
        )
        inferred = next(right_node.infer())
        check_metaclass_is_abc(inferred)
        assertEqualMro(
            inferred,
            [
                "_collections_abc.MutableSet",
                "_collections_abc.Set",
                "_collections_abc.Collection",
                "_collections_abc.Sized",
                "_collections_abc.Iterable",
                "_collections_abc.Container",
                "builtins.object",
            ],
        )
        self.assertIsInstance(
            inferred.getattr("__class_getitem__")[0], nodes.FunctionDef
        )

    @test_utils.require_version(maxver="3.9")
    def test_collections_object_not_yet_subscriptable(self):
        """
        Test that unsubscriptable types are detected as such.
        Until python39 MutableSet of the collections module is not subscriptable.
        """
        wrong_node = builder.extract_node(
            """
        import collections.abc
        collections.abc.MutableSet[int]
        """
        )
        with self.assertRaises(InferenceError):
            next(wrong_node.infer())
        right_node = builder.extract_node(
            """
        import collections.abc
        collections.abc.MutableSet
        """
        )
        inferred = next(right_node.infer())
        check_metaclass_is_abc(inferred)
        assertEqualMro(
            inferred,
            [
                "_collections_abc.MutableSet",
                "_collections_abc.Set",
                "_collections_abc.Collection",
                "_collections_abc.Sized",
                "_collections_abc.Iterable",
                "_collections_abc.Container",
                "builtins.object",
            ],
        )
        with self.assertRaises(AttributeInferenceError):
            inferred.getattr("__class_getitem__")

    @test_utils.require_version(minver="3.9")
    def test_collections_object_subscriptable_2(self):
        """Starting with python39 Iterator in the collection.abc module is subscriptable"""
        node = builder.extract_node(
            """
        import collections.abc
        class Derived(collections.abc.Iterator[int]):
            pass
        """
        )
        inferred = next(node.infer())
        check_metaclass_is_abc(inferred)
        assertEqualMro(
            inferred,
            [
                ".Derived",
                "_collections_abc.Iterator",
                "_collections_abc.Iterable",
                "builtins.object",
            ],
        )

    @test_utils.require_version(maxver="3.9")
    def test_collections_object_not_yet_subscriptable_2(self):
        """Before python39 Iterator in the collection.abc module is not subscriptable"""
        node = builder.extract_node(
            """
        import collections.abc
        collections.abc.Iterator[int]
        """
        )
        with self.assertRaises(InferenceError):
            next(node.infer())

    @test_utils.require_version(minver="3.9")
    def test_collections_object_subscriptable_3(self):
        """With python39 ByteString class of the colletions module is subscritable (but not the same class from typing module)"""
        right_node = builder.extract_node(
            """
        import collections.abc
        collections.abc.ByteString[int]
        """
        )
        inferred = next(right_node.infer())
        check_metaclass_is_abc(inferred)
        self.assertIsInstance(
            inferred.getattr("__class_getitem__")[0], nodes.FunctionDef
        )

    @test_utils.require_version(minver="3.9")
    def test_collections_object_subscriptable_4(self):
        """Multiple inheritance with subscriptable collection class"""
        node = builder.extract_node(
            """
        import collections.abc
        class Derived(collections.abc.Hashable, collections.abc.Iterator[int]):
            pass
        """
        )
        inferred = next(node.infer())
        assertEqualMro(
            inferred,
            [
                ".Derived",
                "_collections_abc.Hashable",
                "_collections_abc.Iterator",
                "_collections_abc.Iterable",
                "builtins.object",
            ],
        )


class TypingBrain(unittest.TestCase):
    def test_namedtuple_base(self) -> None:
        klass = builder.extract_node(
            """
        from typing import NamedTuple

        class X(NamedTuple("X", [("a", int), ("b", str), ("c", bytes)])):
           pass
        """
        )
        self.assertEqual(
            [anc.name for anc in klass.ancestors()], ["X", "tuple", "object"]
        )
        for anc in klass.ancestors():
            self.assertFalse(anc.parent is None)

    def test_namedtuple_can_correctly_access_methods(self) -> None:
        klass, called = builder.extract_node(
            """
        from typing import NamedTuple

        class X(NamedTuple): #@
            a: int
            b: int
            def as_string(self):
                return '%s' % self.a
            def as_integer(self):
                return 2 + 3
        X().as_integer() #@
        """
        )
        self.assertEqual(len(klass.getattr("as_string")), 1)
        inferred = next(called.infer())
        self.assertIsInstance(inferred, astroid.Const)
        self.assertEqual(inferred.value, 5)

    def test_namedtuple_inference(self) -> None:
        klass = builder.extract_node(
            """
        from typing import NamedTuple

        class X(NamedTuple("X", [("a", int), ("b", str), ("c", bytes)])):
           pass
        """
        )
        base = next(base for base in klass.ancestors() if base.name == "X")
        self.assertSetEqual({"a", "b", "c"}, set(base.instance_attrs))

    def test_namedtuple_inference_nonliteral(self) -> None:
        # Note: NamedTuples in mypy only work with literals.
        klass = builder.extract_node(
            """
        from typing import NamedTuple

        name = "X"
        fields = [("a", int), ("b", str), ("c", bytes)]
        NamedTuple(name, fields)
        """
        )
        inferred = next(klass.infer())
        self.assertIsInstance(inferred, astroid.Instance)
        self.assertEqual(inferred.qname(), "typing.NamedTuple")

    def test_namedtuple_instance_attrs(self) -> None:
        result = builder.extract_node(
            """
        from typing import NamedTuple
        NamedTuple("A", [("a", int), ("b", str), ("c", bytes)])(1, 2, 3) #@
        """
        )
        inferred = next(result.infer())
        for name, attr in inferred.instance_attrs.items():
            self.assertEqual(attr[0].attrname, name)

    def test_namedtuple_simple(self) -> None:
        result = builder.extract_node(
            """
        from typing import NamedTuple
        NamedTuple("A", [("a", int), ("b", str), ("c", bytes)])
        """
        )
        inferred = next(result.infer())
        self.assertIsInstance(inferred, nodes.ClassDef)
        self.assertSetEqual({"a", "b", "c"}, set(inferred.instance_attrs))

    def test_namedtuple_few_args(self) -> None:
        result = builder.extract_node(
            """
        from typing import NamedTuple
        NamedTuple("A")
        """
        )
        inferred = next(result.infer())
        self.assertIsInstance(inferred, astroid.Instance)
        self.assertEqual(inferred.qname(), "typing.NamedTuple")

    def test_namedtuple_few_fields(self) -> None:
        result = builder.extract_node(
            """
        from typing import NamedTuple
        NamedTuple("A", [("a",), ("b", str), ("c", bytes)])
        """
        )
        inferred = next(result.infer())
        self.assertIsInstance(inferred, astroid.Instance)
        self.assertEqual(inferred.qname(), "typing.NamedTuple")

    def test_namedtuple_class_form(self) -> None:
        result = builder.extract_node(
            """
        from typing import NamedTuple

        class Example(NamedTuple):
            CLASS_ATTR = "class_attr"
            mything: int

        Example(mything=1)
        """
        )
        inferred = next(result.infer())
        self.assertIsInstance(inferred, astroid.Instance)

        class_attr = inferred.getattr("CLASS_ATTR")[0]
        self.assertIsInstance(class_attr, astroid.AssignName)
        const = next(class_attr.infer())
        self.assertEqual(const.value, "class_attr")

    def test_namedtuple_inferred_as_class(self) -> None:
        node = builder.extract_node(
            """
        from typing import NamedTuple
        NamedTuple
        """
        )
        inferred = next(node.infer())
        assert isinstance(inferred, nodes.ClassDef)
        assert inferred.name == "NamedTuple"

    def test_namedtuple_bug_pylint_4383(self) -> None:
        """Inference of 'NamedTuple' function shouldn't cause InferenceError.

        https://github.com/PyCQA/pylint/issues/4383
        """
        node = builder.extract_node(
            """
        if True:
            def NamedTuple():
                pass
        NamedTuple
        """
        )
        next(node.infer())

    def test_typing_types(self) -> None:
        ast_nodes = builder.extract_node(
            """
        from typing import TypeVar, Iterable, Tuple, NewType, Dict, Union
        TypeVar('MyTypeVar', int, float, complex) #@
        Iterable[Tuple[MyTypeVar, MyTypeVar]] #@
        TypeVar('AnyStr', str, bytes) #@
        NewType('UserId', str) #@
        Dict[str, str] #@
        Union[int, str] #@
        """
        )
        for node in ast_nodes:
            inferred = next(node.infer())
            self.assertIsInstance(inferred, nodes.ClassDef, node.as_string())

    def test_typing_type_without_tip(self):
        """Regression test for https://github.com/PyCQA/pylint/issues/5770"""
        node = builder.extract_node(
            """
        from typing import NewType

        def make_new_type(t):
            new_type = NewType(f'IntRange_{t}', t) #@
        """
        )
        with self.assertRaises(UseInferenceDefault):
            astroid.brain.brain_typing.infer_typing_typevar_or_newtype(node.value)

    def test_namedtuple_nested_class(self):
        result = builder.extract_node(
            """
        from typing import NamedTuple

        class Example(NamedTuple):
            class Foo:
                bar = "bar"

        Example
        """
        )
        inferred = next(result.infer())
        self.assertIsInstance(inferred, astroid.ClassDef)

        class_def_attr = inferred.getattr("Foo")[0]
        self.assertIsInstance(class_def_attr, astroid.ClassDef)
        attr_def = class_def_attr.getattr("bar")[0]
        attr = next(attr_def.infer())
        self.assertEqual(attr.value, "bar")

    def test_tuple_type(self):
        node = builder.extract_node(
            """
        from typing import Tuple
        Tuple[int, int]
        """
        )
        inferred = next(node.infer())
        assert isinstance(inferred, nodes.ClassDef)
        assert isinstance(inferred.getattr("__class_getitem__")[0], nodes.FunctionDef)
        assert inferred.qname() == "typing.Tuple"

    def test_callable_type(self):
        node = builder.extract_node(
            """
        from typing import Callable, Any
        Callable[..., Any]
        """
        )
        inferred = next(node.infer())
        assert isinstance(inferred, nodes.ClassDef)
        assert isinstance(inferred.getattr("__class_getitem__")[0], nodes.FunctionDef)
        assert inferred.qname() == "typing.Callable"

    def test_typing_generic_subscriptable(self):
        """Test typing.Generic is subscriptable with __class_getitem__ (added in PY37)"""
        node = builder.extract_node(
            """
        from typing import Generic, TypeVar
        T = TypeVar('T')
        Generic[T]
        """
        )
        inferred = next(node.infer())
        assert isinstance(inferred, nodes.ClassDef)
        assert isinstance(inferred.getattr("__class_getitem__")[0], nodes.FunctionDef)

    @test_utils.require_version(minver="3.9")
    def test_typing_annotated_subscriptable(self):
        """Test typing.Annotated is subscriptable with __class_getitem__"""
        node = builder.extract_node(
            """
        import typing
        typing.Annotated[str, "data"]
        """
        )
        inferred = next(node.infer())
        assert isinstance(inferred, nodes.ClassDef)
        assert isinstance(inferred.getattr("__class_getitem__")[0], nodes.FunctionDef)

    def test_typing_generic_slots(self):
        """Test slots for Generic subclass."""
        node = builder.extract_node(
            """
        from typing import Generic, TypeVar
        T = TypeVar('T')
        class A(Generic[T]):
            __slots__ = ['value']
            def __init__(self, value):
                self.value = value
        """
        )
        inferred = next(node.infer())
        slots = inferred.slots()
        assert len(slots) == 1
        assert isinstance(slots[0], nodes.Const)
        assert slots[0].value == "value"

    def test_has_dunder_args(self) -> None:
        ast_node = builder.extract_node(
            """
        from typing import Union
        NumericTypes = Union[int, float]
        NumericTypes.__args__ #@
        """
        )
        inferred = next(ast_node.infer())
        assert isinstance(inferred, nodes.Tuple)

    def test_typing_namedtuple_dont_crash_on_no_fields(self) -> None:
        node = builder.extract_node(
            """
        from typing import NamedTuple

        Bar = NamedTuple("bar", [])

        Bar()
        """
        )
        inferred = next(node.infer())
        self.assertIsInstance(inferred, astroid.Instance)

    @test_utils.require_version("3.8")
    def test_typed_dict(self):
        code = builder.extract_node(
            """
        from typing import TypedDict
        class CustomTD(TypedDict):  #@
            var: int
        CustomTD(var=1)  #@
        """
        )
        inferred_base = next(code[0].bases[0].infer())
        assert isinstance(inferred_base, nodes.ClassDef)
        assert inferred_base.qname() == "typing.TypedDict"
        typedDict_base = next(inferred_base.bases[0].infer())
        assert typedDict_base.qname() == "builtins.dict"

        # Test TypedDict has `__call__` method
        local_call = inferred_base.locals.get("__call__", None)
        assert local_call and len(local_call) == 1
        assert isinstance(local_call[0], nodes.Name) and local_call[0].name == "dict"

        # Test TypedDict instance is callable
        assert next(code[1].infer()).callable() is True

    def test_typing_alias_type(self):
        """
        Test that the type aliased thanks to typing._alias function are
        correctly inferred.
        typing_alias function is introduced with python37
        """
        node = builder.extract_node(
            """
        from typing import TypeVar, MutableSet

        T = TypeVar("T")
        MutableSet[T]

        class Derived1(MutableSet[T]):
            pass
        """
        )
        inferred = next(node.infer())
        assertEqualMro(
            inferred,
            [
                ".Derived1",
                "typing.MutableSet",
                "_collections_abc.MutableSet",
                "_collections_abc.Set",
                "_collections_abc.Collection",
                "_collections_abc.Sized",
                "_collections_abc.Iterable",
                "_collections_abc.Container",
                "builtins.object",
            ],
        )

    def test_typing_alias_type_2(self):
        """
        Test that the type aliased thanks to typing._alias function are
        correctly inferred.
        typing_alias function is introduced with python37.
        OrderedDict in the typing module appears only with python 3.7.2
        """
        node = builder.extract_node(
            """
        import typing
        class Derived2(typing.OrderedDict[int, str]):
            pass
        """
        )
        inferred = next(node.infer())
        assertEqualMro(
            inferred,
            [
                ".Derived2",
                "typing.OrderedDict",
                "collections.OrderedDict",
                "builtins.dict",
                "builtins.object",
            ],
        )

    def test_typing_object_not_subscriptable(self):
        """Hashable is not subscriptable"""
        wrong_node = builder.extract_node(
            """
        import typing
        typing.Hashable[int]
        """
        )
        with self.assertRaises(InferenceError):
            next(wrong_node.infer())
        right_node = builder.extract_node(
            """
        import typing
        typing.Hashable
        """
        )
        inferred = next(right_node.infer())
        assertEqualMro(
            inferred,
            [
                "typing.Hashable",
                "_collections_abc.Hashable",
                "builtins.object",
            ],
        )
        with self.assertRaises(AttributeInferenceError):
            inferred.getattr("__class_getitem__")

    def test_typing_object_subscriptable(self):
        """Test that MutableSet is subscriptable"""
        right_node = builder.extract_node(
            """
        import typing
        typing.MutableSet[int]
        """
        )
        inferred = next(right_node.infer())
        assertEqualMro(
            inferred,
            [
                "typing.MutableSet",
                "_collections_abc.MutableSet",
                "_collections_abc.Set",
                "_collections_abc.Collection",
                "_collections_abc.Sized",
                "_collections_abc.Iterable",
                "_collections_abc.Container",
                "builtins.object",
            ],
        )
        self.assertIsInstance(
            inferred.getattr("__class_getitem__")[0], nodes.FunctionDef
        )

    def test_typing_object_subscriptable_2(self):
        """Multiple inheritance with subscriptable typing alias"""
        node = builder.extract_node(
            """
        import typing
        class Derived(typing.Hashable, typing.Iterator[int]):
            pass
        """
        )
        inferred = next(node.infer())
        assertEqualMro(
            inferred,
            [
                ".Derived",
                "typing.Hashable",
                "_collections_abc.Hashable",
                "typing.Iterator",
                "_collections_abc.Iterator",
                "_collections_abc.Iterable",
                "builtins.object",
            ],
        )

    def test_typing_object_notsubscriptable_3(self):
        """Until python39 ByteString class of the typing module is not subscritable (whereas it is in the collections module)"""
        right_node = builder.extract_node(
            """
        import typing
        typing.ByteString
        """
        )
        inferred = next(right_node.infer())
        check_metaclass_is_abc(inferred)
        with self.assertRaises(AttributeInferenceError):
            self.assertIsInstance(
                inferred.getattr("__class_getitem__")[0], nodes.FunctionDef
            )

    @test_utils.require_version(minver="3.9")
    def test_typing_object_builtin_subscriptable(self):
        """
        Test that builtins alias, such as typing.List, are subscriptable
        """
        for typename in ("List", "Dict", "Set", "FrozenSet", "Tuple"):
            src = f"""
            import typing
            typing.{typename:s}[int]
            """
            right_node = builder.extract_node(src)
            inferred = next(right_node.infer())
            self.assertIsInstance(inferred, nodes.ClassDef)
            self.assertIsInstance(inferred.getattr("__iter__")[0], nodes.FunctionDef)

    @staticmethod
    @test_utils.require_version(minver="3.9")
    def test_typing_type_subscriptable():
        node = builder.extract_node(
            """
        from typing import Type
        Type[int]
        """
        )
        inferred = next(node.infer())
        assert isinstance(inferred, nodes.ClassDef)
        assert isinstance(inferred.getattr("__class_getitem__")[0], nodes.FunctionDef)
        assert inferred.qname() == "typing.Type"

    def test_typing_cast(self) -> None:
        node = builder.extract_node(
            """
        from typing import cast
        class A:
            pass

        b = 42
        a = cast(A, b)
        a
        """
        )
        inferred = next(node.infer())
        assert isinstance(inferred, nodes.Const)
        assert inferred.value == 42

    def test_typing_cast_attribute(self) -> None:
        node = builder.extract_node(
            """
        import typing
        class A:
            pass

        b = 42
        a = typing.cast(A, b)
        a
        """
        )
        inferred = next(node.infer())
        assert isinstance(inferred, nodes.Const)
        assert inferred.value == 42


class ReBrainTest(unittest.TestCase):
    def test_regex_flags(self) -> None:
        names = [name for name in dir(re) if name.isupper()]
        re_ast = MANAGER.ast_from_module_name("re")
        for name in names:
            self.assertIn(name, re_ast)
            self.assertEqual(next(re_ast[name].infer()).value, getattr(re, name))

    @test_utils.require_version(maxver="3.9")
    def test_re_pattern_unsubscriptable(self):
        """
        re.Pattern and re.Match are unsubscriptable until PY39.
        """
        right_node1 = builder.extract_node(
            """
        import re
        re.Pattern
        """
        )
        inferred1 = next(right_node1.infer())
        assert isinstance(inferred1, nodes.ClassDef)
        with self.assertRaises(AttributeInferenceError):
            assert isinstance(
                inferred1.getattr("__class_getitem__")[0], nodes.FunctionDef
            )

        right_node2 = builder.extract_node(
            """
        import re
        re.Pattern
        """
        )
        inferred2 = next(right_node2.infer())
        assert isinstance(inferred2, nodes.ClassDef)
        with self.assertRaises(AttributeInferenceError):
            assert isinstance(
                inferred2.getattr("__class_getitem__")[0], nodes.FunctionDef
            )

        wrong_node1 = builder.extract_node(
            """
        import re
        re.Pattern[int]
        """
        )
        with self.assertRaises(InferenceError):
            next(wrong_node1.infer())

        wrong_node2 = builder.extract_node(
            """
        import re
        re.Match[int]
        """
        )
        with self.assertRaises(InferenceError):
            next(wrong_node2.infer())

    @test_utils.require_version(minver="3.9")
    def test_re_pattern_subscriptable(self):
        """Test re.Pattern and re.Match are subscriptable in PY39+"""
        node1 = builder.extract_node(
            """
        import re
        re.Pattern[str]
        """
        )
        inferred1 = next(node1.infer())
        assert isinstance(inferred1, nodes.ClassDef)
        assert isinstance(inferred1.getattr("__class_getitem__")[0], nodes.FunctionDef)

        node2 = builder.extract_node(
            """
        import re
        re.Match[str]
        """
        )
        inferred2 = next(node2.infer())
        assert isinstance(inferred2, nodes.ClassDef)
        assert isinstance(inferred2.getattr("__class_getitem__")[0], nodes.FunctionDef)


class BrainFStrings(unittest.TestCase):
    def test_no_crash_on_const_reconstruction(self) -> None:
        node = builder.extract_node(
            """
        max_width = 10

        test1 = f'{" ":{max_width+4}}'
        print(f'"{test1}"')

        test2 = f'[{"7":>{max_width}}:0]'
        test2
        """
        )
        inferred = next(node.infer())
        self.assertIs(inferred, util.Uninferable)


class BrainNamedtupleAnnAssignTest(unittest.TestCase):
    def test_no_crash_on_ann_assign_in_namedtuple(self) -> None:
        node = builder.extract_node(
            """
        from enum import Enum
        from typing import Optional

        class A(Enum):
            B: str = 'B'
        """
        )
        inferred = next(node.infer())
        self.assertIsInstance(inferred, nodes.ClassDef)


class BrainUUIDTest(unittest.TestCase):
    def test_uuid_has_int_member(self) -> None:
        node = builder.extract_node(
            """
        import uuid
        u = uuid.UUID('{12345678-1234-5678-1234-567812345678}')
        u.int
        """
        )
        inferred = next(node.infer())
        self.assertIsInstance(inferred, nodes.Const)


@unittest.skipUnless(HAS_ATTR, "These tests require the attr library")
class AttrsTest(unittest.TestCase):
    def test_attr_transform(self) -> None:
        module = astroid.parse(
            """
        import attr
        from attr import attrs, attrib, field

        @attr.s
        class Foo:

            d = attr.ib(attr.Factory(dict))

        f = Foo()
        f.d['answer'] = 42

        @attr.s(slots=True)
        class Bar:
            d = attr.ib(attr.Factory(dict))

        g = Bar()
        g.d['answer'] = 42

        @attrs
        class Bah:
            d = attrib(attr.Factory(dict))

        h = Bah()
        h.d['answer'] = 42

        @attr.attrs
        class Bai:
            d = attr.attrib(attr.Factory(dict))

        i = Bai()
        i.d['answer'] = 42

        @attr.define
        class Spam:
            d = field(default=attr.Factory(dict))

        j = Spam(d=1)
        j.d['answer'] = 42

        @attr.mutable
        class Eggs:
            d = attr.field(default=attr.Factory(dict))

        k = Eggs(d=1)
        k.d['answer'] = 42

        @attr.frozen
        class Eggs:
            d = attr.field(default=attr.Factory(dict))

        l = Eggs(d=1)
        l.d['answer'] = 42
        """
        )

        for name in ("f", "g", "h", "i", "j", "k", "l"):
            should_be_unknown = next(module.getattr(name)[0].infer()).getattr("d")[0]
            self.assertIsInstance(should_be_unknown, astroid.Unknown)

    def test_attrs_transform(self) -> None:
        """Test brain for decorators of the 'attrs' package.

        Package added support for 'attrs' a long side 'attr' in v21.3.0.
        See: https://github.com/python-attrs/attrs/releases/tag/21.3.0
        """
        module = astroid.parse(
            """
        import attrs
        from attrs import field, mutable, frozen

        @attrs.define
        class Foo:

            d = attrs.field(attrs.Factory(dict))

        f = Foo()
        f.d['answer'] = 42

        @attrs.define(slots=True)
        class Bar:
            d = field(attrs.Factory(dict))

        g = Bar()
        g.d['answer'] = 42

        @attrs.mutable
        class Bah:
            d = field(attrs.Factory(dict))

        h = Bah()
        h.d['answer'] = 42

        @attrs.frozen
        class Bai:
            d = attrs.field(attrs.Factory(dict))

        i = Bai()
        i.d['answer'] = 42

        @attrs.define
        class Spam:
            d = field(default=attrs.Factory(dict))

        j = Spam(d=1)
        j.d['answer'] = 42

        @attrs.mutable
        class Eggs:
            d = attrs.field(default=attrs.Factory(dict))

        k = Eggs(d=1)
        k.d['answer'] = 42

        @attrs.frozen
        class Eggs:
            d = attrs.field(default=attrs.Factory(dict))

        l = Eggs(d=1)
        l.d['answer'] = 42
        """
        )

        for name in ("f", "g", "h", "i", "j", "k", "l"):
            should_be_unknown = next(module.getattr(name)[0].infer()).getattr("d")[0]
            self.assertIsInstance(should_be_unknown, astroid.Unknown)

    def test_special_attributes(self) -> None:
        """Make sure special attrs attributes exist"""

        code = """
        import attr

        @attr.s
        class Foo:
            pass
        Foo()
        """
        foo_inst = next(astroid.extract_node(code).infer())
        [attr_node] = foo_inst.getattr("__attrs_attrs__")
        # Prevents https://github.com/PyCQA/pylint/issues/1884
        assert isinstance(attr_node, nodes.Unknown)

    def test_dont_consider_assignments_but_without_attrs(self) -> None:
        code = """
        import attr

        class Cls: pass
        @attr.s
        class Foo:
            temp = Cls()
            temp.prop = 5
            bar_thing = attr.ib(default=temp)
        Foo()
        """
        next(astroid.extract_node(code).infer())

    def test_attrs_with_annotation(self) -> None:
        code = """
        import attr

        @attr.s
        class Foo:
            bar: int = attr.ib(default=5)
        Foo()
        """
        should_be_unknown = next(astroid.extract_node(code).infer()).getattr("bar")[0]
        self.assertIsInstance(should_be_unknown, astroid.Unknown)


class RandomSampleTest(unittest.TestCase):
    def test_inferred_successfully(self) -> None:
        node = astroid.extract_node(
            """
        import random
        random.sample([1, 2], 2) #@
        """
        )
        inferred = next(node.infer())
        self.assertIsInstance(inferred, astroid.List)
        elems = sorted(elem.value for elem in inferred.elts)
        self.assertEqual(elems, [1, 2])

    def test_no_crash_on_evaluatedobject(self) -> None:
        node = astroid.extract_node(
            """
        from random import sample
        class A: pass
        sample(list({1: A()}.values()), 1)"""
        )
        inferred = next(node.infer())
        assert isinstance(inferred, astroid.List)
        assert len(inferred.elts) == 1
        assert isinstance(inferred.elts[0], nodes.Call)


class SubprocessTest(unittest.TestCase):
    """Test subprocess brain"""

    def test_subprocess_args(self) -> None:
        """Make sure the args attribute exists for Popen

        Test for https://github.com/PyCQA/pylint/issues/1860"""
        name = astroid.extract_node(
            """
        import subprocess
        p = subprocess.Popen(['ls'])
        p #@
        """
        )
        [inst] = name.inferred()
        self.assertIsInstance(next(inst.igetattr("args")), nodes.List)

    def test_subprcess_check_output(self) -> None:
        code = """
        import subprocess

        subprocess.check_output(['echo', 'hello']);
        """
        node = astroid.extract_node(code)
        inferred = next(node.infer())
        # Can be either str or bytes
        assert isinstance(inferred, astroid.Const)
        assert isinstance(inferred.value, (str, bytes))

    @test_utils.require_version("3.9")
    def test_popen_does_not_have_class_getitem(self):
        code = """import subprocess; subprocess.Popen"""
        node = astroid.extract_node(code)
        inferred = next(node.infer())
        assert "__class_getitem__" in inferred


class TestIsinstanceInference:
    """Test isinstance builtin inference"""

    def test_type_type(self) -> None:
        assert _get_result("isinstance(type, type)") == "True"

    def test_object_type(self) -> None:
        assert _get_result("isinstance(object, type)") == "True"

    def test_type_object(self) -> None:
        assert _get_result("isinstance(type, object)") == "True"

    def test_isinstance_int_true(self) -> None:
        """Make sure isinstance can check builtin int types"""
        assert _get_result("isinstance(1, int)") == "True"

    def test_isinstance_int_false(self) -> None:
        assert _get_result("isinstance('a', int)") == "False"

    def test_isinstance_object_true(self) -> None:
        assert (
            _get_result(
                """
        class Bar(object):
            pass
        isinstance(Bar(), object)
        """
            )
            == "True"
        )

    def test_isinstance_object_true3(self) -> None:
        assert (
            _get_result(
                """
        class Bar(object):
            pass
        isinstance(Bar(), Bar)
        """
            )
            == "True"
        )

    def test_isinstance_class_false(self) -> None:
        assert (
            _get_result(
                """
        class Foo(object):
            pass
        class Bar(object):
            pass
        isinstance(Bar(), Foo)
        """
            )
            == "False"
        )

    def test_isinstance_type_false(self) -> None:
        assert (
            _get_result(
                """
        class Bar(object):
            pass
        isinstance(Bar(), type)
        """
            )
            == "False"
        )

    def test_isinstance_str_true(self) -> None:
        """Make sure isinstance can check builtin str types"""
        assert _get_result("isinstance('a', str)") == "True"

    def test_isinstance_str_false(self) -> None:
        assert _get_result("isinstance(1, str)") == "False"

    def test_isinstance_tuple_argument(self) -> None:
        """obj just has to be an instance of ANY class/type on the right"""
        assert _get_result("isinstance(1, (str, int))") == "True"

    def test_isinstance_type_false2(self) -> None:
        assert (
            _get_result(
                """
        isinstance(1, type)
        """
            )
            == "False"
        )

    def test_isinstance_object_true2(self) -> None:
        assert (
            _get_result(
                """
        class Bar(type):
            pass
        mainbar = Bar("Bar", tuple(), {})
        isinstance(mainbar, object)
        """
            )
            == "True"
        )

    def test_isinstance_type_true(self) -> None:
        assert (
            _get_result(
                """
        class Bar(type):
            pass
        mainbar = Bar("Bar", tuple(), {})
        isinstance(mainbar, type)
        """
            )
            == "True"
        )

    def test_isinstance_edge_case(self) -> None:
        """isinstance allows bad type short-circuting"""
        assert _get_result("isinstance(1, (int, 1))") == "True"

    def test_uninferable_bad_type(self) -> None:
        """The second argument must be a class or a tuple of classes"""
        with pytest.raises(InferenceError):
            _get_result_node("isinstance(int, 1)")

    def test_uninferable_keywords(self) -> None:
        """isinstance does not allow keywords"""
        with pytest.raises(InferenceError):
            _get_result_node("isinstance(1, class_or_tuple=int)")

    def test_too_many_args(self) -> None:
        """isinstance must have two arguments"""
        with pytest.raises(InferenceError):
            _get_result_node("isinstance(1, int, str)")

    def test_first_param_is_uninferable(self) -> None:
        with pytest.raises(InferenceError):
            _get_result_node("isinstance(something, int)")


class TestIssubclassBrain:
    """Test issubclass() builtin inference"""

    def test_type_type(self) -> None:
        assert _get_result("issubclass(type, type)") == "True"

    def test_object_type(self) -> None:
        assert _get_result("issubclass(object, type)") == "False"

    def test_type_object(self) -> None:
        assert _get_result("issubclass(type, object)") == "True"

    def test_issubclass_same_class(self) -> None:
        assert _get_result("issubclass(int, int)") == "True"

    def test_issubclass_not_the_same_class(self) -> None:
        assert _get_result("issubclass(str, int)") == "False"

    def test_issubclass_object_true(self) -> None:
        assert (
            _get_result(
                """
        class Bar(object):
            pass
        issubclass(Bar, object)
        """
            )
            == "True"
        )

    def test_issubclass_same_user_defined_class(self) -> None:
        assert (
            _get_result(
                """
        class Bar(object):
            pass
        issubclass(Bar, Bar)
        """
            )
            == "True"
        )

    def test_issubclass_different_user_defined_classes(self) -> None:
        assert (
            _get_result(
                """
        class Foo(object):
            pass
        class Bar(object):
            pass
        issubclass(Bar, Foo)
        """
            )
            == "False"
        )

    def test_issubclass_type_false(self) -> None:
        assert (
            _get_result(
                """
        class Bar(object):
            pass
        issubclass(Bar, type)
        """
            )
            == "False"
        )

    def test_isinstance_tuple_argument(self) -> None:
        """obj just has to be a subclass of ANY class/type on the right"""
        assert _get_result("issubclass(int, (str, int))") == "True"

    def test_isinstance_object_true2(self) -> None:
        assert (
            _get_result(
                """
        class Bar(type):
            pass
        issubclass(Bar, object)
        """
            )
            == "True"
        )

    def test_issubclass_short_circuit(self) -> None:
        """issubclasss allows bad type short-circuting"""
        assert _get_result("issubclass(int, (int, 1))") == "True"

    def test_uninferable_bad_type(self) -> None:
        """The second argument must be a class or a tuple of classes"""
        # Should I subclass
        with pytest.raises(InferenceError):
            _get_result_node("issubclass(int, 1)")

    def test_uninferable_keywords(self) -> None:
        """issubclass does not allow keywords"""
        with pytest.raises(InferenceError):
            _get_result_node("issubclass(int, class_or_tuple=int)")

    def test_too_many_args(self) -> None:
        """issubclass must have two arguments"""
        with pytest.raises(InferenceError):
            _get_result_node("issubclass(int, int, str)")


def _get_result_node(code: str) -> Const:
    node = next(astroid.extract_node(code).infer())
    return node


def _get_result(code: str) -> str:
    return _get_result_node(code).as_string()


class TestLenBuiltinInference:
    def test_len_list(self) -> None:
        # Uses .elts
        node = astroid.extract_node(
            """
        len(['a','b','c'])
        """
        )
        node = next(node.infer())
        assert node.as_string() == "3"
        assert isinstance(node, nodes.Const)

    def test_len_tuple(self) -> None:
        node = astroid.extract_node(
            """
        len(('a','b','c'))
        """
        )
        node = next(node.infer())
        assert node.as_string() == "3"

    def test_len_var(self) -> None:
        # Make sure argument is inferred
        node = astroid.extract_node(
            """
        a = [1,2,'a','b','c']
        len(a)
        """
        )
        node = next(node.infer())
        assert node.as_string() == "5"

    def test_len_dict(self) -> None:
        # Uses .items
        node = astroid.extract_node(
            """
        a = {'a': 1, 'b': 2}
        len(a)
        """
        )
        node = next(node.infer())
        assert node.as_string() == "2"

    def test_len_set(self) -> None:
        node = astroid.extract_node(
            """
        len({'a'})
        """
        )
        inferred_node = next(node.infer())
        assert inferred_node.as_string() == "1"

    def test_len_object(self) -> None:
        """Test len with objects that implement the len protocol"""
        node = astroid.extract_node(
            """
        class A:
            def __len__(self):
                return 57
        len(A())
        """
        )
        inferred_node = next(node.infer())
        assert inferred_node.as_string() == "57"

    def test_len_class_with_metaclass(self) -> None:
        """Make sure proper len method is located"""
        cls_node, inst_node = astroid.extract_node(
            """
        class F2(type):
            def __new__(cls, name, bases, attrs):
                return super().__new__(cls, name, bases, {})
            def __len__(self):
                return 57
        class F(metaclass=F2):
            def __len__(self):
                return 4
        len(F) #@
        len(F()) #@
        """
        )
        assert next(cls_node.infer()).as_string() == "57"
        assert next(inst_node.infer()).as_string() == "4"

    def test_len_object_failure(self) -> None:
        """If taking the length of a class, do not use an instance method"""
        node = astroid.extract_node(
            """
        class F:
            def __len__(self):
                return 57
        len(F)
        """
        )
        with pytest.raises(InferenceError):
            next(node.infer())

    def test_len_string(self) -> None:
        node = astroid.extract_node(
            """
        len("uwu")
        """
        )
        assert next(node.infer()).as_string() == "3"

    def test_len_generator_failure(self) -> None:
        node = astroid.extract_node(
            """
        def gen():
            yield 'a'
            yield 'b'
        len(gen())
        """
        )
        with pytest.raises(InferenceError):
            next(node.infer())

    def test_len_failure_missing_variable(self) -> None:
        node = astroid.extract_node(
            """
        len(a)
        """
        )
        with pytest.raises(InferenceError):
            next(node.infer())

    def test_len_bytes(self) -> None:
        node = astroid.extract_node(
            """
        len(b'uwu')
        """
        )
        assert next(node.infer()).as_string() == "3"

    def test_int_subclass_result(self) -> None:
        """Check that a subclass of an int can still be inferred

        This test does not properly infer the value passed to the
        int subclass (5) but still returns a proper integer as we
        fake the result of the `len()` call.
        """
        node = astroid.extract_node(
            """
        class IntSubclass(int):
            pass

        class F:
            def __len__(self):
                return IntSubclass(5)
        len(F())
        """
        )
        assert next(node.infer()).as_string() == "0"

    @pytest.mark.xfail(reason="Can't use list special astroid fields")
    def test_int_subclass_argument(self):
        """I am unable to access the length of an object which
        subclasses list"""
        node = astroid.extract_node(
            """
        class ListSubclass(list):
            pass
        len(ListSubclass([1,2,3,4,4]))
        """
        )
        assert next(node.infer()).as_string() == "5"

    def test_len_builtin_inference_attribute_error_str(self) -> None:
        """Make sure len builtin doesn't raise an AttributeError
        on instances of str or bytes

        See https://github.com/PyCQA/pylint/issues/1942
        """
        code = 'len(str("F"))'
        try:
            next(astroid.extract_node(code).infer())
        except InferenceError:
            pass

    def test_len_builtin_inference_recursion_error_self_referential_attribute(
        self,
    ) -> None:
        """Make sure len calls do not trigger
        recursion errors for self referential assignment

        See https://github.com/PyCQA/pylint/issues/2734
        """
        code = """
        class Data:
            def __init__(self):
                self.shape = []

        data = Data()
        data.shape = len(data.shape)
        data.shape #@
        """
        try:
            astroid.extract_node(code).inferred()
        except RecursionError:
            pytest.fail("Inference call should not trigger a recursion error")


def test_infer_str() -> None:
    ast_nodes = astroid.extract_node(
        """
    str(s) #@
    str('a') #@
    str(some_object()) #@
    """
    )
    for node in ast_nodes:
        inferred = next(node.infer())
        assert isinstance(inferred, astroid.Const)

    node = astroid.extract_node(
        """
    str(s='') #@
    """
    )
    inferred = next(node.infer())
    assert isinstance(inferred, astroid.Instance)
    assert inferred.qname() == "builtins.str"


def test_infer_int() -> None:
    ast_nodes = astroid.extract_node(
        """
    int(0) #@
    int('1') #@
    """
    )
    for node in ast_nodes:
        inferred = next(node.infer())
        assert isinstance(inferred, astroid.Const)

    ast_nodes = astroid.extract_node(
        """
    int(s='') #@
    int('2.5') #@
    int('something else') #@
    int(unknown) #@
    int(b'a') #@
    """
    )
    for node in ast_nodes:
        inferred = next(node.infer())
        assert isinstance(inferred, astroid.Instance)
        assert inferred.qname() == "builtins.int"


def test_infer_dict_from_keys() -> None:
    bad_nodes = astroid.extract_node(
        """
    dict.fromkeys() #@
    dict.fromkeys(1, 2, 3) #@
    dict.fromkeys(a=1) #@
    """
    )
    for node in bad_nodes:
        with pytest.raises(InferenceError):
            next(node.infer())

    # Test uninferable values
    good_nodes = astroid.extract_node(
        """
    from unknown import Unknown
    dict.fromkeys(some_value) #@
    dict.fromkeys(some_other_value) #@
    dict.fromkeys([Unknown(), Unknown()]) #@
    dict.fromkeys([Unknown(), Unknown()]) #@
    """
    )
    for node in good_nodes:
        inferred = next(node.infer())
        assert isinstance(inferred, astroid.Dict)
        assert inferred.items == []

    # Test inferable values

    # from a dictionary's keys
    from_dict = astroid.extract_node(
        """
    dict.fromkeys({'a':2, 'b': 3, 'c': 3}) #@
    """
    )
    inferred = next(from_dict.infer())
    assert isinstance(inferred, astroid.Dict)
    itered = inferred.itered()
    assert all(isinstance(elem, astroid.Const) for elem in itered)
    actual_values = [elem.value for elem in itered]
    assert sorted(actual_values) == ["a", "b", "c"]

    # from a string
    from_string = astroid.extract_node(
        """
    dict.fromkeys('abc')
    """
    )
    inferred = next(from_string.infer())
    assert isinstance(inferred, astroid.Dict)
    itered = inferred.itered()
    assert all(isinstance(elem, astroid.Const) for elem in itered)
    actual_values = [elem.value for elem in itered]
    assert sorted(actual_values) == ["a", "b", "c"]

    # from bytes
    from_bytes = astroid.extract_node(
        """
    dict.fromkeys(b'abc')
    """
    )
    inferred = next(from_bytes.infer())
    assert isinstance(inferred, astroid.Dict)
    itered = inferred.itered()
    assert all(isinstance(elem, astroid.Const) for elem in itered)
    actual_values = [elem.value for elem in itered]
    assert sorted(actual_values) == [97, 98, 99]

    # From list/set/tuple
    from_others = astroid.extract_node(
        """
    dict.fromkeys(('a', 'b', 'c')) #@
    dict.fromkeys(['a', 'b', 'c']) #@
    dict.fromkeys({'a', 'b', 'c'}) #@
    """
    )
    for node in from_others:
        inferred = next(node.infer())
        assert isinstance(inferred, astroid.Dict)
        itered = inferred.itered()
        assert all(isinstance(elem, astroid.Const) for elem in itered)
        actual_values = [elem.value for elem in itered]
        assert sorted(actual_values) == ["a", "b", "c"]


class TestFunctoolsPartial:
    @staticmethod
    def test_infer_partial() -> None:
        ast_node = astroid.extract_node(
            """
        from functools import partial
        def test(a, b):
            '''Docstring'''
            return a + b
        partial(test, 1)(3) #@
        """
        )
        assert isinstance(ast_node.func, nodes.Call)
        inferred = ast_node.func.inferred()
        assert len(inferred) == 1
        partial = inferred[0]
        assert isinstance(partial, objects.PartialFunction)
        assert isinstance(partial.doc_node, nodes.Const)
        assert partial.doc_node.value == "Docstring"
        with pytest.warns(DeprecationWarning) as records:
            assert partial.doc == "Docstring"
            assert len(records) == 1
        assert partial.lineno == 3
        assert partial.col_offset == 0

    def test_invalid_functools_partial_calls(self) -> None:
        ast_nodes = astroid.extract_node(
            """
        from functools import partial
        from unknown import Unknown

        def test(a, b, c):
            return a + b + c

        partial() #@
        partial(test) #@
        partial(func=test) #@
        partial(some_func, a=1) #@
        partial(Unknown, a=1) #@
        partial(2, a=1) #@
        partial(test, unknown=1) #@
        """
        )
        for node in ast_nodes:
            inferred = next(node.infer())
            assert isinstance(inferred, (astroid.FunctionDef, astroid.Instance))
            assert inferred.qname() in {
                "functools.partial",
                "functools.partial.newfunc",
            }

    def test_inferred_partial_function_calls(self) -> None:
        ast_nodes = astroid.extract_node(
            """
        from functools import partial
        def test(a, b):
            return a + b
        partial(test, 1)(3) #@
        partial(test, b=4)(3) #@
        partial(test, b=4)(a=3) #@
        def other_test(a, b, *, c=1):
            return (a + b) * c

        partial(other_test, 1, 2)() #@
        partial(other_test, 1, 2)(c=4) #@
        partial(other_test, c=4)(1, 3) #@
        partial(other_test, 4, c=4)(4) #@
        partial(other_test, 4, c=4)(b=5) #@
        test(1, 2) #@
        partial(other_test, 1, 2)(c=3) #@
        partial(test, b=4)(a=3) #@
        """
        )
        expected_values = [4, 7, 7, 3, 12, 16, 32, 36, 3, 9, 7]
        for node, expected_value in zip(ast_nodes, expected_values):
            inferred = next(node.infer())
            assert isinstance(inferred, astroid.Const)
            assert inferred.value == expected_value

    def test_partial_assignment(self) -> None:
        """Make sure partials are not assigned to original scope."""
        ast_nodes = astroid.extract_node(
            """
        from functools import partial
        def test(a, b): #@
            return a + b
        test2 = partial(test, 1)
        test2 #@
        def test3_scope(a):
            test3 = partial(test, a)
            test3 #@
        """
        )
        func1, func2, func3 = ast_nodes
        assert func1.parent.scope() == func2.parent.scope()
        assert func1.parent.scope() != func3.parent.scope()
        partial_func3 = next(func3.infer())
        # use scope of parent, so that it doesn't just refer to self
        scope = partial_func3.parent.scope()
        assert scope.name == "test3_scope", "parented by closure"

    def test_partial_does_not_affect_scope(self) -> None:
        """Make sure partials are not automatically assigned."""
        ast_nodes = astroid.extract_node(
            """
        from functools import partial
        def test(a, b):
            return a + b
        def scope():
            test2 = partial(test, 1)
            test2 #@
        """
        )
        test2 = next(ast_nodes.infer())
        mod_scope = test2.root()
        scope = test2.parent.scope()
        assert set(mod_scope) == {"test", "scope", "partial"}
        assert set(scope) == {"test2"}

    def test_multiple_partial_args(self) -> None:
        "Make sure partials remember locked-in args."
        ast_node = astroid.extract_node(
            """
        from functools import partial
        def test(a, b, c, d, e=5):
            return a + b + c + d + e
        test1 = partial(test, 1)
        test2 = partial(test1, 2)
        test3 = partial(test2, 3)
        test3(4, e=6) #@
        """
        )
        expected_args = [1, 2, 3, 4]
        expected_keywords = {"e": 6}

        call_site = astroid.arguments.CallSite.from_call(ast_node)
        called_func = next(ast_node.func.infer())
        called_args = called_func.filled_args + call_site.positional_arguments
        called_keywords = {**called_func.filled_keywords, **call_site.keyword_arguments}
        assert len(called_args) == len(expected_args)
        assert [arg.value for arg in called_args] == expected_args
        assert len(called_keywords) == len(expected_keywords)

        for keyword, value in expected_keywords.items():
            assert keyword in called_keywords
            assert called_keywords[keyword].value == value


def test_http_client_brain() -> None:
    node = astroid.extract_node(
        """
    from http.client import OK
    OK
    """
    )
    inferred = next(node.infer())
    assert isinstance(inferred, astroid.Instance)


def test_http_status_brain() -> None:
    node = astroid.extract_node(
        """
    import http
    http.HTTPStatus.CONTINUE.phrase
    """
    )
    inferred = next(node.infer())
    # Cannot infer the exact value but the field is there.
    assert inferred is util.Uninferable

    node = astroid.extract_node(
        """
    import http
    http.HTTPStatus(200).phrase
    """
    )
    inferred = next(node.infer())
    assert isinstance(inferred, astroid.Const)


def test_oserror_model() -> None:
    node = astroid.extract_node(
        """
    try:
        1/0
    except OSError as exc:
        exc #@
    """
    )
    inferred = next(node.infer())
    strerror = next(inferred.igetattr("strerror"))
    assert isinstance(strerror, astroid.Const)
    assert strerror.value == ""


def test_crypt_brain() -> None:
    module = MANAGER.ast_from_module_name("crypt")
    dynamic_attrs = [
        "METHOD_SHA512",
        "METHOD_SHA256",
        "METHOD_BLOWFISH",
        "METHOD_MD5",
        "METHOD_CRYPT",
    ]
    for attr in dynamic_attrs:
        assert attr in module


@pytest.mark.parametrize(
    "code,expected_class,expected_value",
    [
        ("'hey'.encode()", astroid.Const, b""),
        ("b'hey'.decode()", astroid.Const, ""),
        ("'hey'.encode().decode()", astroid.Const, ""),
    ],
)
def test_str_and_bytes(code, expected_class, expected_value):
    node = astroid.extract_node(code)
    inferred = next(node.infer())
    assert isinstance(inferred, expected_class)
    assert inferred.value == expected_value


def test_no_recursionerror_on_self_referential_length_check() -> None:
    """
    Regression test for https://github.com/PyCQA/astroid/issues/777

    This test should only raise an InferenceError and no RecursionError.
    """
    with pytest.raises(InferenceError):
        node = astroid.extract_node(
            """
        class Crash:
            def __len__(self) -> int:
                return len(self)
        len(Crash()) #@
        """
        )
        assert isinstance(node, nodes.NodeNG)
        node.inferred()


def test_inference_on_outer_referential_length_check() -> None:
    """
    Regression test for https://github.com/PyCQA/pylint/issues/5244
    See also https://github.com/PyCQA/astroid/pull/1234

    This test should succeed without any error.
    """
    node = astroid.extract_node(
        """
    class A:
        def __len__(self) -> int:
            return 42

    class Crash:
        def __len__(self) -> int:
            a = A()
            return len(a)

    len(Crash()) #@
    """
    )
    inferred = node.inferred()
    assert len(inferred) == 1
    assert isinstance(inferred[0], nodes.Const)
    assert inferred[0].value == 42


def test_no_attributeerror_on_self_referential_length_check() -> None:
    """
    Regression test for https://github.com/PyCQA/pylint/issues/5244
    See also https://github.com/PyCQA/astroid/pull/1234

    This test should only raise an InferenceError and no AttributeError.
    """
    with pytest.raises(InferenceError):
        node = astroid.extract_node(
            """
        class MyClass:
            def some_func(self):
                return lambda: 42

            def __len__(self):
                return len(self.some_func())

        len(MyClass()) #@
        """
        )
        assert isinstance(node, nodes.NodeNG)
        node.inferred()


if __name__ == "__main__":
    unittest.main()<|MERGE_RESOLUTION|>--- conflicted
+++ resolved
@@ -18,11 +18,7 @@
 import astroid
 from astroid import MANAGER, bases, builder, nodes, objects, test_utils, util
 from astroid.bases import Instance
-<<<<<<< HEAD
-from astroid.const import PY37_PLUS, PY39_PLUS
-=======
 from astroid.const import PY39_PLUS
->>>>>>> 6fec464b
 from astroid.exceptions import (
     AttributeInferenceError,
     InferenceError,
