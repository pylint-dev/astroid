# Licensed under the LGPL: https://www.gnu.org/licenses/old-licenses/lgpl-2.1.en.html
# For details: https://github.com/pylint-dev/astroid/blob/main/LICENSE
# Copyright (c) https://github.com/pylint-dev/astroid/blob/main/CONTRIBUTORS.txt
import textwrap

import pytest

from astroid import (
<<<<<<< HEAD
=======
    AssignName,
    ExceptHandler,
    For,
    List,
    Name,
    Try,
    Tuple,
>>>>>>> 2bca4f52
    Uninferable,
    bases,
    extract_node,
    nodes,
)
from astroid.const import PY311_PLUS
from astroid.context import InferenceContext


@pytest.mark.skipif(not PY311_PLUS, reason="Exception group introduced in Python 3.11")
def test_group_exceptions_exceptions() -> None:
    node = extract_node(
        textwrap.dedent(
            """
        try:
            raise ExceptionGroup('', [TypeError(), TypeError()])
        except ExceptionGroup as eg:
            eg.exceptions #@"""
        )
    )

    inferred = node.inferred()[0]
    assert isinstance(inferred, Tuple)


@pytest.mark.skipif(not PY311_PLUS, reason="Requires Python 3.11 or higher")
def test_group_exceptions() -> None:
    node = extract_node(
        textwrap.dedent(
            """
        try:
            raise ExceptionGroup("group", [ValueError(654)])
        except ExceptionGroup as eg:
            for err in eg.exceptions:
                if isinstance(err, ValueError):
                    print("Handling ValueError")
                elif isinstance(err, TypeError):
                    print("Handling TypeError")"""
        )
    )
    assert isinstance(node, nodes.Try)
    handler = node.handlers[0]
    assert node.block_range(lineno=1) == (1, 9)
    assert node.block_range(lineno=2) == (2, 2)
    assert node.block_range(lineno=5) == (5, 9)
    assert isinstance(handler, nodes.ExceptHandler)
    assert handler.type.name == "ExceptionGroup"
    children = list(handler.get_children())
    assert len(children) == 3
    exception_group, short_name, for_loop = children
    assert isinstance(exception_group, nodes.Name)
    assert exception_group.block_range(1) == (1, 4)
    assert isinstance(short_name, nodes.AssignName)
    assert isinstance(for_loop, nodes.For)


@pytest.mark.skipif(not PY311_PLUS, reason="Requires Python 3.11 or higher")
def test_star_exceptions() -> None:
    code = textwrap.dedent(
        """
    try:
        raise ExceptionGroup("group", [ValueError(654)])
    except* ValueError:
        print("Handling ValueError")
    except* TypeError:
        print("Handling TypeError")
    else:
        sys.exit(127)
    finally:
        sys.exit(0)"""
    )
    node = extract_node(code)
    assert isinstance(node, nodes.TryStar)
    assert node.as_string() == code.replace('"', "'").strip()
    assert isinstance(node.body[0], nodes.Raise)
    assert node.block_range(1) == (1, 11)
    assert node.block_range(2) == (2, 2)
    assert node.block_range(3) == (3, 3)
    assert node.block_range(4) == (4, 4)
    assert node.block_range(5) == (5, 5)
    assert node.block_range(6) == (6, 6)
    assert node.block_range(7) == (7, 7)
    assert node.block_range(8) == (8, 8)
    assert node.block_range(9) == (9, 9)
    assert node.block_range(10) == (10, 10)
    assert node.block_range(11) == (11, 11)
    assert node.handlers
    handler = node.handlers[0]
    assert isinstance(handler, nodes.ExceptHandler)
    assert handler.type.name == "ValueError"
    orelse = node.orelse[0]
    assert isinstance(orelse, nodes.Expr)
    assert orelse.value.args[0].value == 127
    final = node.finalbody[0]
    assert isinstance(final, nodes.Expr)
    assert final.value.args[0].value == 0


@pytest.mark.skipif(not PY311_PLUS, reason="Requires Python 3.11 or higher")
def test_star_exceptions_infer_name() -> None:
    trystar = extract_node(
        """
try:
    1/0
except* ValueError:
    pass"""
    )
    name = "arbitraryName"
    context = InferenceContext()
    context.lookupname = name
    stmts = bases._infer_stmts([trystar], context)
    assert list(stmts) == [Uninferable]
    assert context.lookupname == name


@pytest.mark.skipif(not PY311_PLUS, reason="Requires Python 3.11 or higher")
def test_star_exceptions_infer_exceptions() -> None:
    code = textwrap.dedent(
        """
    try:
        raise ExceptionGroup("group", [ValueError(654), TypeError(10)])
    except* ValueError as ve:
        print(e.exceptions)
    except* TypeError as te:
        print(e.exceptions)
    else:
        sys.exit(127)
    finally:
        sys.exit(0)"""
    )
    node = extract_node(code)
    assert isinstance(node, nodes.TryStar)
    inferred_ve = next(node.handlers[0].statement().name.infer())
    assert inferred_ve.name == "ExceptionGroup"
    assert isinstance(inferred_ve.getattr("exceptions")[0], nodes.List)
    assert (
        inferred_ve.getattr("exceptions")[0].elts[0].pytype() == "builtins.ValueError"
    )

    inferred_te = next(node.handlers[1].statement().name.infer())
    assert inferred_te.name == "ExceptionGroup"
    assert isinstance(inferred_te.getattr("exceptions")[0], nodes.List)
    assert inferred_te.getattr("exceptions")[0].elts[0].pytype() == "builtins.TypeError"<|MERGE_RESOLUTION|>--- conflicted
+++ resolved
@@ -6,16 +6,6 @@
 import pytest
 
 from astroid import (
-<<<<<<< HEAD
-=======
-    AssignName,
-    ExceptHandler,
-    For,
-    List,
-    Name,
-    Try,
-    Tuple,
->>>>>>> 2bca4f52
     Uninferable,
     bases,
     extract_node,
@@ -38,7 +28,7 @@
     )
 
     inferred = node.inferred()[0]
-    assert isinstance(inferred, Tuple)
+    assert isinstance(inferred, nodes.Tuple)
 
 
 @pytest.mark.skipif(not PY311_PLUS, reason="Requires Python 3.11 or higher")
