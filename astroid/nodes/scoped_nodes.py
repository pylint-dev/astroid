--- conflicted
+++ resolved
@@ -43,11 +43,8 @@
 import builtins
 import io
 import itertools
-<<<<<<< HEAD
 import json
-=======
 import os
->>>>>>> d3ba6882
 import typing
 from typing import List, Optional, TypeVar
 
