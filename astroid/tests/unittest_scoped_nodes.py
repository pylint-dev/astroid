--- conflicted
+++ resolved
@@ -419,15 +419,9 @@
             test.bar = 1
             test()
         """
-<<<<<<< HEAD
-        astroid = test_utils.build_module(data, 'mod')
+        astroid = builder.parse(data, 'mod')
         func = astroid.body[2].value.func.inferred()[0]
         self.assertIsInstance(func, nodes.FunctionDef)
-=======
-        astroid = builder.parse(data, 'mod')
-        func = astroid.body[2].value.func.infered()[0]
-        self.assertIsInstance(func, nodes.Function)
->>>>>>> b1824e8f
         self.assertEqual(func.name, 'test')
         one = func.getattr('bar')[0].inferred()[0]
         self.assertIsInstance(one, nodes.Const)
