name: CI

on:
  push:
    branches:
      - main
      - 2.*
  pull_request: ~

env:
  CACHE_VERSION: 6
  DEFAULT_PYTHON: 3.8
  PRE_COMMIT_CACHE: ~/.cache/pre-commit

jobs:
  base-checks:
    name: Checks
    runs-on: ubuntu-latest
    timeout-minutes: 20
    steps:
      - name: Check out code from GitHub
        uses: actions/checkout@v3.0.2
        with:
          fetch-depth: 0
      - name: Set up Python ${{ env.DEFAULT_PYTHON }}
        id: python
        uses: actions/setup-python@v3.1.2
        with:
          python-version: ${{ env.DEFAULT_PYTHON }}
      - name: Generate partial Python venv restore key
        id: generate-python-key
        run: >-
          echo "::set-output name=key::base-venv-${{ env.CACHE_VERSION }}-${{
            hashFiles('setup.cfg', 'requirements_test.txt', 'requirements_test_min.txt',
          'requirements_test_brain.txt', 'requirements_test_pre_commit.txt') }}"
      - name: Restore Python virtual environment
        id: cache-venv
        uses: actions/cache@v3.0.2
        with:
          path: venv
          key: >-
            ${{ runner.os }}-${{ steps.python.outputs.python-version }}-${{
            steps.generate-python-key.outputs.key }}
          restore-keys: |
            ${{ runner.os }}-${{ steps.python.outputs.python-version }}-base-venv-${{ env.CACHE_VERSION }}-
      - name: Create Python virtual environment
        if: steps.cache-venv.outputs.cache-hit != 'true'
        run: |
          python -m venv venv
          . venv/bin/activate
          python -m pip install -U pip setuptools wheel
          pip install -U -r requirements_test.txt -r requirements_test_brain.txt
          pip install -e .
      - name: Generate pre-commit restore key
        id: generate-pre-commit-key
        run: >-
          echo "::set-output name=key::pre-commit-${{ env.CACHE_VERSION }}-${{
            hashFiles('.pre-commit-config.yaml') }}"
      - name: Restore pre-commit environment
        id: cache-precommit
        uses: actions/cache@v3.0.2
        with:
          path: ${{ env.PRE_COMMIT_CACHE }}
          key: >-
            ${{ runner.os }}-${{ steps.generate-pre-commit-key.outputs.key }}
          restore-keys: |
            ${{ runner.os }}-pre-commit-${{ env.CACHE_VERSION }}-
      - name: Install pre-commit dependencies
        if: steps.cache-precommit.outputs.cache-hit != 'true'
        run: |
          . venv/bin/activate
          pre-commit install --install-hooks
      - name: Run pre-commit checks
        run: |
          . venv/bin/activate
          pip install -e .
          pre-commit run pylint --all-files

  tests-linux:
    name: tests / run / ${{ matrix.python-version }} / Linux
    runs-on: ubuntu-latest
    timeout-minutes: 20
    strategy:
      matrix:
        python-version: [3.6, 3.7, 3.8, 3.9, "3.10", "3.11.0-alpha.7 - 3.11.0"]
    outputs:
      python-key: ${{ steps.generate-python-key.outputs.key }}
    steps:
      - name: Check out code from GitHub
        uses: actions/checkout@v3.0.2
        with:
          fetch-depth: 0
      - name: Set up Python ${{ matrix.python-version }}
        id: python
        uses: actions/setup-python@v3.1.2
        with:
          python-version: ${{ matrix.python-version }}
      - name: Generate partial Python venv restore key
        id: generate-python-key
        run: >-
          echo "::set-output name=key::venv-${{ env.CACHE_VERSION }}-${{
            hashFiles('setup.cfg', 'requirements_test.txt', 'requirements_test_min.txt',
          'requirements_test_brain.txt') }}"
      - name: Restore Python virtual environment
        id: cache-venv
        uses: actions/cache@v3.0.2
        with:
          path: venv
          key: >-
            ${{ runner.os }}-${{ steps.python.outputs.python-version }}-${{
            steps.generate-python-key.outputs.key }}
          restore-keys: |
            ${{ runner.os }}-${{ steps.python.outputs.python-version }}-venv-${{ env.CACHE_VERSION }}-
      - name: Create Python virtual environment
        if: steps.cache-venv.outputs.cache-hit != 'true'
        run: |
          python -m venv venv
          . venv/bin/activate
          python -m pip install -U pip setuptools wheel
          pip install -U -r requirements_test.txt -r requirements_test_brain.txt
          pip install -e .
      - name: Run pytest
        run: |
          . venv/bin/activate
          pytest --cov --cov-report= tests/
      - name: Upload coverage artifact
        uses: actions/upload-artifact@v3.0.0
        with:
          name: coverage-${{ matrix.python-version }}
          path: .coverage

  tests-linux-dev:
    name: tests / run / ${{ matrix.python-version }} / Linux
    runs-on: ubuntu-latest
    timeout-minutes: 20
    strategy:
      matrix:
        python-version: ["3.11-dev"]
    steps:
      - name: Check out code from GitHub
        uses: actions/checkout@v3.0.2
      - name: Set up Python ${{ matrix.python-version }}
        id: python
        uses: actions/setup-python@v3.1.2
        with:
          python-version: ${{ matrix.python-version }}
      - name: Generate partial Python venv restore key
        id: generate-python-key
        run: >-
          echo "::set-output name=key::venv-${{ env.CACHE_VERSION }}-${{
            hashFiles('setup.cfg', 'requirements_test.txt', 'requirements_test_min.txt',
          'requirements_test_brain.txt') }}"
      - name: Restore Python virtual environment
        id: cache-venv
        uses: actions/cache@v3.0.2
        with:
          path: venv
          key: >-
            ${{ runner.os }}-${{ steps.python.outputs.python-version }}-${{
            steps.generate-python-key.outputs.key }}
          restore-keys: |
            ${{ runner.os }}-${{ steps.python.outputs.python-version }}-venv-${{ env.CACHE_VERSION }}-
      - name: Create Python virtual environment
        if: steps.cache-venv.outputs.cache-hit != 'true'
        run: |
          python -m venv venv
          . venv/bin/activate
          python -m pip install -U pip setuptools wheel
          pip install -U -r requirements_test.txt -r requirements_test_brain.txt
          pip install -e .
      - name: Run pytest
        run: |
          . venv/bin/activate
          pytest --cov --cov-report= tests/
      - name: Upload coverage artifact
        uses: actions/upload-artifact@v3.0.0
        with:
          name: coverage-${{ matrix.python-version }}
          path: .coverage

  coverage:
    name: tests / process / coverage
    runs-on: ubuntu-latest
    timeout-minutes: 5
<<<<<<< HEAD
    if: ${{ always() }}
    needs: ["tests-linux"]
=======
    needs: ["tests-linux", "tests-linux-dev"]
    if: always() # remove together with tests-linux-dev
>>>>>>> 7de83a3c
    strategy:
      matrix:
        python-version: [3.8]
    env:
      COVERAGERC_FILE: .coveragerc
    steps:
      - name: Check out code from GitHub
        uses: actions/checkout@v3.0.2
      - name: Set up Python ${{ matrix.python-version }}
        id: python
        uses: actions/setup-python@v3.1.2
        with:
          python-version: ${{ matrix.python-version }}
      - name: Restore Python virtual environment
        id: cache-venv
        uses: actions/cache@v3.0.2
        with:
          path: venv
          key:
            ${{ runner.os }}-${{ steps.python.outputs.python-version }}-${{
            needs.tests-linux.outputs.python-key }}
      - name: Fail job if Python cache restore failed
        if: steps.cache-venv.outputs.cache-hit != 'true'
        run: |
          echo "Failed to restore Python venv from cache"
          exit 1
      - name: Download all coverage artifacts
        uses: actions/download-artifact@v3.0.0
      - name: Combine coverage results
        run: |
          . venv/bin/activate
          coverage combine coverage*/.coverage
          coverage report --rcfile=${{ env.COVERAGERC_FILE }}
      - name: Upload coverage to Coveralls
        env:
          GITHUB_TOKEN: ${{ secrets.GITHUB_TOKEN }}
        run: |
          . venv/bin/activate
          coveralls --rcfile=${{ env.COVERAGERC_FILE }} --service=github

  tests-windows:
    name: tests / run / ${{ matrix.python-version }} / Windows
    runs-on: windows-latest
    timeout-minutes: 20
    needs: tests-linux
    strategy:
      fail-fast: true
      matrix:
        python-version: [3.6, 3.7, 3.8, 3.9, "3.10", "3.11.0-alpha.7 - 3.11.0"]
    steps:
      - name: Set temp directory
        run: echo "TEMP=$env:USERPROFILE\AppData\Local\Temp" >> $env:GITHUB_ENV
        # Workaround to set correct temp directory on Windows
        # https://github.com/actions/virtual-environments/issues/712
      - name: Check out code from GitHub
        uses: actions/checkout@v3.0.2
        with:
          fetch-depth: 0
      - name: Set up Python ${{ matrix.python-version }}
        id: python
        uses: actions/setup-python@v3.1.2
        with:
          python-version: ${{ matrix.python-version }}
      - name: Generate partial Python venv restore key
        id: generate-python-key
        run: >-
          echo "::set-output name=key::venv-${{ env.CACHE_VERSION }}-${{
            hashFiles('setup.cfg', 'requirements_test_min.txt',
          'requirements_test_brain.txt') }}"
      - name: Restore Python virtual environment
        id: cache-venv
        uses: actions/cache@v3.0.2
        with:
          path: venv
          key: >-
            ${{ runner.os }}-${{ steps.python.outputs.python-version }}-${{
            steps.generate-python-key.outputs.key }}
          restore-keys: |
            ${{ runner.os }}-${{ steps.python.outputs.python-version }}-venv-${{ env.CACHE_VERSION }}-
      - name: Create Python virtual environment
        if: steps.cache-venv.outputs.cache-hit != 'true'
        run: |
          python -m venv venv
          . venv\\Scripts\\activate
          python -m pip install -U pip setuptools wheel
          pip install -U -r requirements_test_min.txt -r requirements_test_brain.txt
          pip install -e .
      - name: Run pytest
        run: |
          . venv\\Scripts\\activate
          pytest tests/

  tests-pypy:
    name: tests / run / ${{ matrix.python-version }} / Linux
    runs-on: ubuntu-latest
    timeout-minutes: 20
    strategy:
      fail-fast: false
      matrix:
        python-version: ["pypy-3.6", "pypy-3.7", "pypy-3.8"]
    steps:
      - name: Check out code from GitHub
        uses: actions/checkout@v3.0.2
        with:
          fetch-depth: 0
      - name: Set up Python ${{ matrix.python-version }}
        id: python
        uses: actions/setup-python@v3.1.2
        with:
          python-version: ${{ matrix.python-version }}
      - name: Generate partial Python venv restore key
        id: generate-python-key
        run: >-
          echo "::set-output name=key::venv-${{ env.CACHE_VERSION }}-${{
            hashFiles('setup.cfg', 'requirements_test_min.txt') }}"
      - name: Restore Python virtual environment
        id: cache-venv
        uses: actions/cache@v3.0.2
        with:
          path: venv
          key: >-
            ${{ runner.os }}-${{ matrix.python-version }}-${{
            steps.generate-python-key.outputs.key }}
          restore-keys: |
            ${{ runner.os }}-${{ matrix.python-version }}-venv-${{ env.CACHE_VERSION }}-
      - name: Create Python virtual environment
        if: steps.cache-venv.outputs.cache-hit != 'true'
        run: |
          python -m venv venv
          . venv/bin/activate
          python -m pip install -U pip setuptools wheel
          pip install -U -r requirements_test_min.txt
          pip install -e .
      - name: Run pytest
        run: |
          . venv/bin/activate
          pytest tests/<|MERGE_RESOLUTION|>--- conflicted
+++ resolved
@@ -182,13 +182,8 @@
     name: tests / process / coverage
     runs-on: ubuntu-latest
     timeout-minutes: 5
-<<<<<<< HEAD
-    if: ${{ always() }}
-    needs: ["tests-linux"]
-=======
     needs: ["tests-linux", "tests-linux-dev"]
     if: always() # remove together with tests-linux-dev
->>>>>>> 7de83a3c
     strategy:
       matrix:
         python-version: [3.8]
