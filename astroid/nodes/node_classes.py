--- conflicted
+++ resolved
@@ -5173,11 +5173,7 @@
         end_col_offset: Optional[int] = None,
         parent: Optional[NodeNG] = None,
     ) -> None:
-<<<<<<< HEAD
         self.value = value
-        super().__init__(lineno=lineno, col_offset=col_offset, parent=parent)
-=======
-        self.value: Literal[True, False, None] = value
         super().__init__(
             lineno=lineno,
             col_offset=col_offset,
@@ -5185,7 +5181,6 @@
             end_col_offset=end_col_offset,
             parent=parent,
         )
->>>>>>> 775c8f7a
 
 
 class MatchSequence(Pattern):
