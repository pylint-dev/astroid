# Licensed under the LGPL: https://www.gnu.org/licenses/old-licenses/lgpl-2.1.en.html
# For details: https://github.com/PyCQA/astroid/blob/main/LICENSE
# Copyright (c) https://github.com/PyCQA/astroid/blob/main/CONTRIBUTORS.txt

"""this module contains a set of functions to create astroid trees from scratch
(build_* functions) or from living object (object_build_* functions)
"""

import builtins
import inspect
import os
import sys
import types
import warnings
<<<<<<< HEAD
from typing import Callable, List, Optional, Tuple
=======
from typing import Iterable, List, Optional
>>>>>>> bbcc58bd

from astroid import bases, nodes
from astroid.manager import AstroidManager
from astroid.nodes import node_classes

# the keys of CONST_CLS eg python builtin types
_CONSTANTS = tuple(node_classes.CONST_CLS)
_BUILTINS = vars(builtins)
TYPE_NONE = type(None)
TYPE_NOTIMPLEMENTED = type(NotImplemented)
TYPE_ELLIPSIS = type(...)


def _io_discrepancy(member):
    # _io module names itself `io`: http://bugs.python.org/issue18602
    member_self = getattr(member, "__self__", None)
    return (
        member_self
        and inspect.ismodule(member_self)
        and member_self.__name__ == "_io"
        and member.__module__ == "io"
    )


def _attach_local_node(parent, node, name):
    node.name = name  # needed by add_local_node
    parent.add_local_node(node)


def _add_dunder_class(func, member):
    """Add a __class__ member to the given func node, if we can determine it."""
    python_cls = member.__class__
    cls_name = getattr(python_cls, "__name__", None)
    if not cls_name:
        return
    cls_bases = [ancestor.__name__ for ancestor in python_cls.__bases__]
    ast_klass = build_class(cls_name, cls_bases, python_cls.__doc__)
    func.instance_attrs["__class__"] = [ast_klass]


_marker = object()


def attach_dummy_node(node, name, runtime_object=_marker):
    """create a dummy node and register it in the locals of the given
    node with the specified name
    """
    enode = nodes.EmptyNode()
    enode.object = runtime_object
    _attach_local_node(node, enode, name)


def _has_underlying_object(self):
    return self.object is not None and self.object is not _marker


nodes.EmptyNode.has_underlying_object = _has_underlying_object


def attach_const_node(node, name, value):
    """create a Const node and register it in the locals of the given
    node with the specified name
    """
    if name not in node.special_attributes:
        _attach_local_node(node, nodes.const_factory(value), name)


def attach_import_node(node, modname, membername):
    """create a ImportFrom node and register it in the locals of the given
    node with the specified name
    """
    from_node = nodes.ImportFrom(modname, [(membername, None)])
    _attach_local_node(node, from_node, membername)


def build_module(name: str, doc: Optional[str] = None) -> nodes.Module:
    """create and initialize an astroid Module node"""
    node = nodes.Module(name, pure_python=False, package=False)
    node.postinit(
        body=[],
        doc_node=nodes.Const(value=doc) if doc else None,
    )
    return node


def build_class(
    name: str, basenames: Iterable[str] = (), doc: Optional[str] = None
) -> nodes.ClassDef:
    """Create and initialize an astroid ClassDef node."""
    node = nodes.ClassDef(name)
    node.postinit(
        bases=[nodes.Name(name=base, parent=node) for base in basenames],
        body=[],
        decorators=None,
        doc_node=nodes.Const(value=doc) if doc else None,
    )
    return node


def build_function(
    name,
    args: Optional[List[str]] = None,
    posonlyargs: Optional[List[str]] = None,
    defaults=None,
    doc: Optional[str] = None,
    kwonlyargs: Optional[List[str]] = None,
) -> nodes.FunctionDef:
    """create and initialize an astroid FunctionDef node"""
    # first argument is now a list of decorators
    func = nodes.FunctionDef(name)
    argsnode = nodes.Arguments(parent=func)
    argsnode.postinit(
        args=[nodes.AssignName(name=arg, parent=argsnode) for arg in args or ()],
        defaults=[],
        kwonlyargs=[
            nodes.AssignName(name=arg, parent=argsnode) for arg in kwonlyargs or ()
        ],
        kw_defaults=[],
        annotations=[],
        posonlyargs=[
            nodes.AssignName(name=arg, parent=argsnode) for arg in posonlyargs or ()
        ],
    )
    func.postinit(
        args=argsnode,
        body=[],
        doc_node=nodes.Const(value=doc) if doc else None,
    )
    for default in defaults or ():
        argsnode.defaults.append(nodes.const_factory(default))
        argsnode.defaults[-1].parent = argsnode
    if args:
        register_arguments(func)
    return func


def build_from_import(fromname, names):
    """create and initialize an astroid ImportFrom import statement"""
    return nodes.ImportFrom(fromname, [(name, None) for name in names])


def register_arguments(func, args=None):
    """add given arguments to local

    args is a list that may contains nested lists
    (i.e. def func(a, (b, c, d)): ...)
    """
    if args is None:
        args = func.args.args
        if func.args.vararg:
            func.set_local(func.args.vararg, func.args)
        if func.args.kwarg:
            func.set_local(func.args.kwarg, func.args)
    for arg in args:
        if isinstance(arg, nodes.AssignName):
            func.set_local(arg.name, arg)
        else:
            register_arguments(func, arg.elts)


def object_build_class(node, member, localname):
    """create astroid for a living class object"""
    basenames = [base.__name__ for base in member.__bases__]
    return _base_class_object_build(node, member, basenames, localname=localname)


def _get_args_info_from_callable(
    member: Callable,
) -> Tuple[List[str], List[str], List[str], List[str]]:
    """
    Returns args, posonlyargs, defaults, kwonlyargs.

    :note: currently ignores the return annotation.
    """
    args = []
    defaults = []
    posonlyargs = []
    kwonlyargs = []

    try:
        signature = inspect.signature(member)
    except ValueError:
        # function either has an invalid text signature or no signature
        # at all. We distinguish between the two by looking at the
        # __text_signature__ attribute
        if getattr(member, "__text_signature__", None) is not None:
            f"Cannot parse __text_signature__ signature of {member}"
        signature = inspect.Signature()

    for param_name, param in signature.parameters.items():
        if param.kind == inspect.Parameter.POSITIONAL_ONLY:
            posonlyargs.append(param_name)
        elif param.kind == inspect.Parameter.POSITIONAL_OR_KEYWORD:
            args.append(param_name)
        elif param.kind == inspect.Parameter.VAR_POSITIONAL:
            args.append(param_name)
        elif param.kind == inspect.Parameter.VAR_KEYWORD:
            args.append(param_name)
        elif param.kind == inspect.Parameter.KEYWORD_ONLY:
            kwonlyargs.append(param_name)
        if param.default is not inspect._empty:
            defaults.append(param.default)

    return args, posonlyargs, defaults, kwonlyargs


def object_build_function(node, member, localname):
    """create astroid for a living function object"""
    args, posonlyargs, defaults, kwonlyargs = _get_args_info_from_callable(member)

    func = build_function(
        name=getattr(member, "__name__", None) or localname,
        args=args,
        posonlyargs=posonlyargs,
        defaults=defaults,
        doc=member.__doc__,
        kwonlyargs=kwonlyargs,
    )

    node.add_local_node(func, localname)


def object_build_datadescriptor(node, member, name):
    """create astroid for a living data descriptor object"""
    return _base_class_object_build(node, member, [], name)


def object_build_methoddescriptor(node, member, localname):
    """create astroid for a living method descriptor object"""
    # get arguments infos
    args, posonlyargs, defaults, kwonlyargs = _get_args_info_from_callable(member)

    func = build_function(
        name=getattr(member, "__name__", None) or localname,
        args=args,
        posonlyargs=posonlyargs,
        defaults=defaults,
        doc=member.__doc__,
        kwonlyargs=kwonlyargs,
    )

    node.add_local_node(func, localname)
    _add_dunder_class(func, member)


def _base_class_object_build(node, member, basenames, name=None, localname=None):
    """create astroid for a living class object, with a given set of base names
    (e.g. ancestors)
    """
    klass = build_class(
        name or getattr(member, "__name__", None) or localname,
        basenames,
        member.__doc__,
    )
    klass._newstyle = isinstance(member, type)
    node.add_local_node(klass, localname)
    try:
        # limit the instantiation trick since it's too dangerous
        # (such as infinite test execution...)
        # this at least resolves common case such as Exception.args,
        # OSError.errno
        if issubclass(member, Exception):
            instdict = member().__dict__
        else:
            raise TypeError
    except TypeError:
        pass
    else:
        for item_name, obj in instdict.items():
            valnode = nodes.EmptyNode()
            valnode.object = obj
            valnode.parent = klass
            valnode.lineno = 1
            klass.instance_attrs[item_name] = [valnode]
    return klass


def _build_from_function(node, name, member, module):
    # verify this is not an imported function
    try:
        code = member.__code__
    except AttributeError:
        # Some implementations don't provide the code object,
        # such as Jython.
        code = None
    filename = getattr(code, "co_filename", None)
    if filename is None:
        assert isinstance(member, object)
        object_build_methoddescriptor(node, member, name)
    elif filename != getattr(module, "__file__", None):
        attach_dummy_node(node, name, member)
    else:
        object_build_function(node, member, name)


def _safe_has_attribute(obj, member):
    try:
        return hasattr(obj, member)
    except Exception:  # pylint: disable=broad-except
        return False


class InspectBuilder:
    """class for building nodes from living object

    this is actually a really minimal representation, including only Module,
    FunctionDef and ClassDef nodes and some others as guessed.
    """

    def __init__(self, manager_instance=None):
        self._manager = manager_instance or AstroidManager()
        self._done = {}
        self._module = None

    def inspect_build(
        self,
        module: types.ModuleType,
        modname: Optional[str] = None,
        path: Optional[str] = None,
    ) -> nodes.Module:
        """build astroid from a living module (i.e. using inspect)
        this is used when there is no python source code available (either
        because it's a built-in module or because the .py is not available)
        """
        self._module = module
        if modname is None:
            modname = module.__name__
        try:
            node = build_module(modname, module.__doc__)
        except AttributeError:
            # in jython, java modules have no __doc__ (see #109562)
            node = build_module(modname)
        node.file = node.path = os.path.abspath(path) if path else path
        node.name = modname
        self._manager.cache_module(node)
        node.package = hasattr(module, "__path__")
        self._done = {}
        self.object_build(node, module)
        return node

    def object_build(self, node, obj):
        """recursive method which create a partial ast from real objects
        (only function, class, and method are handled)
        """
        if obj in self._done:
            return self._done[obj]
        self._done[obj] = node
        for name in dir(obj):
            try:
                with warnings.catch_warnings():
                    warnings.simplefilter("error")
                    member = getattr(obj, name)
            except (AttributeError, DeprecationWarning):
                # damned ExtensionClass.Base, I know you're there !
                attach_dummy_node(node, name)
                continue
            if inspect.ismethod(member):
                member = member.__func__
            if inspect.isfunction(member):
                _build_from_function(node, name, member, self._module)
            elif inspect.isbuiltin(member):
                if not _io_discrepancy(member) and self.imported_member(
                    node, member, name
                ):
                    continue
                object_build_methoddescriptor(node, member, name)
            elif inspect.isclass(member):
                if self.imported_member(node, member, name):
                    continue
                if member in self._done:
                    class_node = self._done[member]
                    if class_node not in node.locals.get(name, ()):
                        node.add_local_node(class_node, name)
                else:
                    class_node = object_build_class(node, member, name)
                    # recursion
                    self.object_build(class_node, member)
                if name == "__class__" and class_node.parent is None:
                    class_node.parent = self._done[self._module]
            elif inspect.ismethoddescriptor(member):
                assert isinstance(member, object)
                object_build_methoddescriptor(node, member, name)
            elif inspect.isdatadescriptor(member):
                assert isinstance(member, object)
                object_build_datadescriptor(node, member, name)
            elif isinstance(member, _CONSTANTS):
                attach_const_node(node, name, member)
            elif inspect.isroutine(member):
                # This should be called for Jython, where some builtin
                # methods aren't caught by isbuiltin branch.
                _build_from_function(node, name, member, self._module)
            elif _safe_has_attribute(member, "__all__"):
                module = build_module(name)
                _attach_local_node(node, module, name)
                # recursion
                self.object_build(module, member)
            else:
                # create an empty node so that the name is actually defined
                attach_dummy_node(node, name, member)
        return None

    def imported_member(self, node, member, name):
        """verify this is not an imported class or handle it"""
        # /!\ some classes like ExtensionClass doesn't have a __module__
        # attribute ! Also, this may trigger an exception on badly built module
        # (see http://www.logilab.org/ticket/57299 for instance)
        try:
            modname = getattr(member, "__module__", None)
        except TypeError:
            modname = None
        if modname is None:
            if name in {"__new__", "__subclasshook__"}:
                # Python 2.5.1 (r251:54863, Sep  1 2010, 22:03:14)
                # >>> print object.__new__.__module__
                # None
                modname = builtins.__name__
            else:
                attach_dummy_node(node, name, member)
                return True

        real_name = {"gtk": "gtk_gtk", "_io": "io"}.get(modname, modname)

        if real_name != self._module.__name__:
            # check if it sounds valid and then add an import node, else use a
            # dummy node
            try:
                getattr(sys.modules[modname], name)
            except (KeyError, AttributeError):
                attach_dummy_node(node, name, member)
            else:
                attach_import_node(node, modname, name)
            return True
        return False


# astroid bootstrapping ######################################################

_CONST_PROXY = {}


def _set_proxied(const):
    # TODO : find a nicer way to handle this situation;
    return _CONST_PROXY[const.value.__class__]


def _astroid_bootstrapping():
    """astroid bootstrapping the builtins module"""
    # this boot strapping is necessary since we need the Const nodes to
    # inspect_build builtins, and then we can proxy Const
    builder = InspectBuilder()
    astroid_builtin = builder.inspect_build(builtins)

    for cls, node_cls in node_classes.CONST_CLS.items():
        if cls is TYPE_NONE:
            proxy = build_class("NoneType")
            proxy.parent = astroid_builtin
        elif cls is TYPE_NOTIMPLEMENTED:
            proxy = build_class("NotImplementedType")
            proxy.parent = astroid_builtin
        elif cls is TYPE_ELLIPSIS:
            proxy = build_class("Ellipsis")
            proxy.parent = astroid_builtin
        else:
            proxy = astroid_builtin.getattr(cls.__name__)[0]
        if cls in (dict, list, set, tuple):
            node_cls._proxied = proxy
        else:
            _CONST_PROXY[cls] = proxy

    # Set the builtin module as parent for some builtins.
    nodes.Const._proxied = property(_set_proxied)

    _GeneratorType = nodes.ClassDef(types.GeneratorType.__name__)
    _GeneratorType.parent = astroid_builtin
    generator_doc_node = (
        nodes.Const(value=types.GeneratorType.__doc__)
        if types.GeneratorType.__doc__
        else None
    )
    _GeneratorType.postinit(
        bases=[],
        body=[],
        decorators=None,
        doc_node=generator_doc_node,
    )
    bases.Generator._proxied = _GeneratorType
    builder.object_build(bases.Generator._proxied, types.GeneratorType)

    if hasattr(types, "AsyncGeneratorType"):
        _AsyncGeneratorType = nodes.ClassDef(types.AsyncGeneratorType.__name__)
        _AsyncGeneratorType.parent = astroid_builtin
        async_generator_doc_node = (
            nodes.Const(value=types.AsyncGeneratorType.__doc__)
            if types.AsyncGeneratorType.__doc__
            else None
        )
        _AsyncGeneratorType.postinit(
            bases=[],
            body=[],
            decorators=None,
            doc_node=async_generator_doc_node,
        )
        bases.AsyncGenerator._proxied = _AsyncGeneratorType
        builder.object_build(bases.AsyncGenerator._proxied, types.AsyncGeneratorType)
    builtin_types = (
        types.GetSetDescriptorType,
        types.GeneratorType,
        types.MemberDescriptorType,
        TYPE_NONE,
        TYPE_NOTIMPLEMENTED,
        types.FunctionType,
        types.MethodType,
        types.BuiltinFunctionType,
        types.ModuleType,
        types.TracebackType,
    )
    for _type in builtin_types:
        if _type.__name__ not in astroid_builtin:
            klass = nodes.ClassDef(_type.__name__)
            klass.parent = astroid_builtin
            klass.postinit(
                bases=[],
                body=[],
                decorators=None,
                doc_node=nodes.Const(value=_type.__doc__) if _type.__doc__ else None,
            )
            builder.object_build(klass, _type)
            astroid_builtin[_type.__name__] = klass


_astroid_bootstrapping()<|MERGE_RESOLUTION|>--- conflicted
+++ resolved
@@ -12,11 +12,7 @@
 import sys
 import types
 import warnings
-<<<<<<< HEAD
-from typing import Callable, List, Optional, Tuple
-=======
-from typing import Iterable, List, Optional
->>>>>>> bbcc58bd
+from typing import Iterable, Callable, List, Optional, Tuple
 
 from astroid import bases, nodes
 from astroid.manager import AstroidManager
