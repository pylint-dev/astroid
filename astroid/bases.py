--- conflicted
+++ resolved
@@ -71,11 +71,7 @@
 }
 
 
-<<<<<<< HEAD
-def _is_property(meth, context: InferenceContext | None = None):
-=======
-def _is_property(meth, context=None) -> bool:
->>>>>>> 595c8bb4
+def _is_property(meth, context: InferenceContext | None = None) -> bool:
     decoratornames = meth.decoratornames(context=context)
     if PROPERTIES.intersection(decoratornames):
         return True
@@ -466,11 +462,7 @@
                 yield Instance(inferred)
             raise InferenceError
 
-<<<<<<< HEAD
-    def bool_value(self, context: InferenceContext | None = None):
-=======
-    def bool_value(self, context=None) -> Literal[True]:
->>>>>>> 595c8bb4
+    def bool_value(self, context: InferenceContext | None = None) -> Literal[True]:
         return True
 
 
@@ -599,11 +591,7 @@
 
         return super().infer_call_result(caller, context)
 
-<<<<<<< HEAD
-    def bool_value(self, context: InferenceContext | None = None):
-=======
-    def bool_value(self, context=None) -> Literal[True]:
->>>>>>> 595c8bb4
+    def bool_value(self, context: InferenceContext | None = None) -> Literal[True]:
         return True
 
 
@@ -637,11 +625,7 @@
     def display_type(self) -> str:
         return "Generator"
 
-<<<<<<< HEAD
-    def bool_value(self, context: InferenceContext | None = None):
-=======
-    def bool_value(self, context=None) -> Literal[True]:
->>>>>>> 595c8bb4
+    def bool_value(self, context: InferenceContext | None = None) -> Literal[True]:
         return True
 
     def __repr__(self) -> str:
