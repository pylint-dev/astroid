--- conflicted
+++ resolved
@@ -665,13 +665,8 @@
 
     def statement(self, future: bool = False) -> Union[NoReturn, "Module"]:
         """The first parent node, including self, marked as statement node.
-<<<<<<< HEAD
-=======
-
-        When called on a :class:`Module` this raises an error.
->>>>>>> b6373e3c
-
-        When called on a :class:`Module` with the future paramter this raises an error.
+
+        When called on a :class:`Module` with the future parameter this raises an error.
 
         TODO: Deprecate the future parameter and only raise StatementMissing
 
