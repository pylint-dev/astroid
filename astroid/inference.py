--- conflicted
+++ resolved
@@ -34,11 +34,7 @@
 import functools
 import itertools
 import operator
-<<<<<<< HEAD
-from typing import Any, Callable, Dict, Iterable, Iterator, Optional, Union
-=======
 from typing import Any, Callable, Dict, Iterable, Iterator, Optional, Type, Union
->>>>>>> 3b8db007
 
 import wrapt
 
@@ -872,15 +868,9 @@
 
 def _infer_compare(
     self: nodes.Compare, context: Optional[InferenceContext] = None
-<<<<<<< HEAD
-) -> Iterator[Union[nodes.Const, util.Uninferable]]:
-    """Chained comparison inference logic."""
-    retval: Union[bool, util.Uninferable] = True
-=======
 ) -> Iterator[Union[nodes.Const, Type[util.Uninferable]]]:
     """Chained comparison inference logic."""
     retval: Union[bool, Type[util.Uninferable]] = True
->>>>>>> 3b8db007
 
     ops = self.ops
     left_node = self.left
