# Licensed under the LGPL: https://www.gnu.org/licenses/old-licenses/lgpl-2.1.en.html
# For details: https://github.com/PyCQA/astroid/blob/main/LICENSE
# Copyright (c) https://github.com/PyCQA/astroid/blob/main/CONTRIBUTORS.txt

import textwrap

from astroid.brain.helpers import register_module_extender
from astroid.builder import parse
<<<<<<< HEAD
from astroid.const import PY37_PLUS, PY39_PLUS, PY310_PLUS, PY311_PLUS
=======
from astroid.const import PY39_PLUS, PY310_PLUS, PY311_PLUS
>>>>>>> 6fec464b
from astroid.manager import AstroidManager


def _subprocess_transform():
    communicate = (bytes("string", "ascii"), bytes("string", "ascii"))
    communicate_signature = "def communicate(self, input=None, timeout=None)"
    args = """\
        self, args, bufsize=-1, executable=None, stdin=None, stdout=None, stderr=None,
        preexec_fn=None, close_fds=True, shell=False, cwd=None, env=None,
        universal_newlines=None, startupinfo=None, creationflags=0, restore_signals=True,
        start_new_session=False, pass_fds=(), *, encoding=None, errors=None, text=None"""

    if PY39_PLUS:
        args += ", user=None, group=None, extra_groups=None, umask=-1"
    if PY310_PLUS:
        args += ", pipesize=-1"
    if PY311_PLUS:
        args += ", process_group=None"

    init = f"""
        def __init__({args}):
            pass"""
    wait_signature = "def wait(self, timeout=None)"
    ctx_manager = """
        def __enter__(self): return self
        def __exit__(self, *args): pass
    """
    py3_args = "args = []"

    check_output_signature = """
    check_output(
        args, *,
        stdin=None,
        stderr=None,
        shell=False,
        cwd=None,
        encoding=None,
        errors=None,
        universal_newlines=False,
        timeout=None,
        env=None,
        text=None,
        restore_signals=True,
        preexec_fn=None,
        pass_fds=(),
        input=None,
        bufsize=0,
        executable=None,
        close_fds=False,
        startupinfo=None,
        creationflags=0,
        start_new_session=False
    ):
    """.strip()

    code = textwrap.dedent(
        f"""
    def {check_output_signature}
        if universal_newlines:
            return ""
        return b""

    class Popen(object):
        returncode = pid = 0
        stdin = stdout = stderr = file()
        {py3_args}

        {communicate_signature}:
            return {communicate!r}
        {wait_signature}:
            return self.returncode
        def poll(self):
            return self.returncode
        def send_signal(self, signal):
            pass
        def terminate(self):
            pass
        def kill(self):
            pass
        {ctx_manager}
       """
    )
    if PY39_PLUS:
        code += """
    @classmethod
    def __class_getitem__(cls, item):
        pass
        """

    init_lines = textwrap.dedent(init).splitlines()
    indented_init = "\n".join(" " * 4 + line for line in init_lines)
    code += indented_init
    return parse(code)


register_module_extender(AstroidManager(), "subprocess", _subprocess_transform)<|MERGE_RESOLUTION|>--- conflicted
+++ resolved
@@ -6,11 +6,7 @@
 
 from astroid.brain.helpers import register_module_extender
 from astroid.builder import parse
-<<<<<<< HEAD
-from astroid.const import PY37_PLUS, PY39_PLUS, PY310_PLUS, PY311_PLUS
-=======
 from astroid.const import PY39_PLUS, PY310_PLUS, PY311_PLUS
->>>>>>> 6fec464b
 from astroid.manager import AstroidManager
 
 
