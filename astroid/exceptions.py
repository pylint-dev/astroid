--- conflicted
+++ resolved
@@ -131,33 +131,10 @@
         super(InferenceError, self).__init__(message, **kws)
 
 
-<<<<<<< HEAD
-class NotSupportedError(AstroidError):
-    """Exception raised whenever a capability is accessed on a node
-    which doesn't provide it.
-    """
-
-
-class UnaryOperationNotSupportedError(NotSupportedError):
-    """Internal exception raised by the inference when an object does not
-    suport unary operands.
-    """
-
-
-class BinaryOperationNotSupportedError(NotSupportedError):
-    """Internal exception raised by the inference when an object does
-    not support binary operations.
-    """
-
-
-class OperationError(object):
-    """Object which describes a TypeError occurred somewhere in the inference chain
-=======
 # Why does this inherit from InferenceError rather than ResolveError?
 # Changing it causes some inference tests to fail.
 class NameInferenceError(InferenceError):
     """Raised when a name lookup fails, corresponds to NameError.
->>>>>>> d052e7e2
 
     Standard attributes:
         name: The name for which lookup failed, as a string.
@@ -191,6 +168,23 @@
     should go back to the default behaviour
     """
 
+class NotSupportedError(AstroidError):
+    """Exception raised whenever a capability is accessed on a node
+    which doesn't provide it.
+    """
+
+
+class UnaryOperationNotSupportedError(NotSupportedError):
+    """Internal exception raised by the inference when an object does not
+    suport unary operands.
+    """
+
+
+class BinaryOperationNotSupportedError(NotSupportedError):
+    """Internal exception raised by the inference when an object does
+    not support binary operations.
+    """
+
 
 # Backwards-compatibility aliases
 OperationError = util.BadOperationMessage
