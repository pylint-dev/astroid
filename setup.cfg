[metadata]
name = astroid
description = An abstract syntax tree for Python with inference support.
version = attr: astroid.__pkginfo__.__version__
long_description = file: README.rst
long_description_content_type = text/x-rst
url = https://github.com/PyCQA/astroid
author = Python Code Quality Authority
author_email = code-quality@python.org
license = LGPL-2.1-or-later
license_files = LICENSE
classifiers =
    Development Status :: 6 - Mature
    Environment :: Console
    Intended Audience :: Developers
    License :: OSI Approved :: GNU Lesser General Public License v2 (LGPLv2)
    Operating System :: OS Independent
    Programming Language :: Python
    Programming Language :: Python :: 3
    Programming Language :: Python :: 3 :: Only
    Programming Language :: Python :: 3.6
    Programming Language :: Python :: 3.7
    Programming Language :: Python :: 3.8
    Programming Language :: Python :: 3.9
    Programming Language :: Python :: 3.10
    Programming Language :: Python :: Implementation :: CPython
    Programming Language :: Python :: Implementation :: PyPy
    Topic :: Software Development :: Libraries :: Python Modules
    Topic :: Software Development :: Quality Assurance
    Topic :: Software Development :: Testing
keywords = static code analysis,python,abstract syntax tree
project_urls =
    Bug tracker = https://github.com/PyCQA/astroid/issues
    Discord server = https://discord.gg/Egy6P8AMB5

[options]
packages = find:
install_requires =
    lazy_object_proxy>=1.4.0
    wrapt>=1.11,<1.14
    setuptools>=20.0
    typed-ast>=1.4.0,<2.0;implementation_name=="cpython" and python_version<"3.8"
    typing-extensions>=3.10;python_version<"3.10"
<<<<<<< HEAD
python_requires = >=3.6.2
=======
python_requires = >= 3.6.0
>>>>>>> 3879acf3

[options.packages.find]
include =
    astroid*

[aliases]
test = pytest

[tool:pytest]
testpaths = tests
python_files = *test_*.py
addopts = -m "not acceptance"

[isort]
multi_line_output = 3
line_length = 88
known_third_party = sphinx, pytest, six, nose, numpy, attr
known_first_party = astroid
include_trailing_comma = True
skip_glob = tests/testdata

[mypy]
scripts_are_modules = True
no_implicit_optional = True
warn_redundant_casts = True
show_error_codes = True

[mypy-setuptools]
ignore_missing_imports = True

[mypy-pytest]
ignore_missing_imports = True

[mypy-nose.*]
ignore_missing_imports = True

[mypy-numpy.*]
ignore_missing_imports = True

[mypy-_io.*]
ignore_missing_imports = True

[mypy-wrapt.*]
ignore_missing_imports = True

[mypy-lazy_object_proxy.*]
ignore_missing_imports = True

[mypy-gi.*]
ignore_missing_imports = True<|MERGE_RESOLUTION|>--- conflicted
+++ resolved
@@ -41,11 +41,8 @@
     setuptools>=20.0
     typed-ast>=1.4.0,<2.0;implementation_name=="cpython" and python_version<"3.8"
     typing-extensions>=3.10;python_version<"3.10"
-<<<<<<< HEAD
 python_requires = >=3.6.2
-=======
-python_requires = >= 3.6.0
->>>>>>> 3879acf3
+
 
 [options.packages.find]
 include =
