from functools import wraps

import astroid.rebuilder
import astroid.nodes


def pytest_addoption(parser):
    parser.addoption(
        "--test-roundtrip-persistence",
        type=bool,
        default=True,
        help="run tests with modules having been serialized and then deserialized",
    )


def pytest_runtest_setup(item):
    use_roundtrip_build = item.config.getoption("--test-roundtrip-persistence")
    if use_roundtrip_build:
<<<<<<< HEAD
        astroid.rebuilder.TreeRebuilder.visit_module = roundtrip_builder(astroid.rebuilder.TreeRebuilder.visit_module)
=======
        astroid.builder.AstroidBuilder.string_build = roundtrip_builder(
            astroid.builder.AstroidBuilder.string_build
        )
        astroid.builder.AstroidBuilder.file_build = roundtrip_builder(
            astroid.builder.AstroidBuilder.file_build
        )

>>>>>>> c7a4baa4

def roundtrip_builder(f):
    @wraps(f)
    def func(self, *args, **kwargs):
        node = f(self, *args, **kwargs)
        assert isinstance(node, astroid.Module)
        data = node.dump()
        new_node = astroid.Module.load(data)

        return new_node

    return func<|MERGE_RESOLUTION|>--- conflicted
+++ resolved
@@ -16,17 +16,9 @@
 def pytest_runtest_setup(item):
     use_roundtrip_build = item.config.getoption("--test-roundtrip-persistence")
     if use_roundtrip_build:
-<<<<<<< HEAD
-        astroid.rebuilder.TreeRebuilder.visit_module = roundtrip_builder(astroid.rebuilder.TreeRebuilder.visit_module)
-=======
-        astroid.builder.AstroidBuilder.string_build = roundtrip_builder(
-            astroid.builder.AstroidBuilder.string_build
+        astroid.rebuilder.TreeRebuilder.visit_module = roundtrip_builder(
+            astroid.rebuilder.TreeRebuilder.visit_module
         )
-        astroid.builder.AstroidBuilder.file_build = roundtrip_builder(
-            astroid.builder.AstroidBuilder.file_build
-        )
-
->>>>>>> c7a4baa4
 
 def roundtrip_builder(f):
     @wraps(f)
