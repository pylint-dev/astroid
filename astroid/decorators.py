# copyright 2003-2013 LOGILAB S.A. (Paris, FRANCE), all rights reserved.
# contact http://www.logilab.fr/ -- mailto:contact@logilab.fr
#
# This file is part of astroid.
#
# astroid is free software: you can redistribute it and/or modify it
# under the terms of the GNU Lesser General Public License as published by the
# Free Software Foundation, either version 2.1 of the License, or (at your
# option) any later version.
#
# astroid is distributed in the hope that it will be useful, but
# WITHOUT ANY WARRANTY; without even the implied warranty of MERCHANTABILITY or
# FITNESS FOR A PARTICULAR PURPOSE.  See the GNU Lesser General Public License
# for more details.
#
# You should have received a copy of the GNU Lesser General Public License along
# with astroid. If not, see <http://www.gnu.org/licenses/>.
#
# The code in this file was originally part of logilab-common, licensed under
# the same license.

""" A few useful function/method decorators."""

import functools

import wrapt

from astroid import context as contextmod
from astroid import exceptions
from astroid.interpreter import runtimeabc
from astroid import util


@wrapt.decorator
def cached(func, instance, args, kwargs):
    """Simple decorator to cache result of method calls without args."""
    cache = getattr(instance, '__cache', None)
    if cache is None:
        instance.__cache = cache = {}
    try:
        return cache[func]
    except KeyError:
        cache[func] = result = func(*args, **kwargs)
        return result


class cachedproperty(object):
    """ Provides a cached property equivalent to the stacking of
    @cached and @property, but more efficient.

    After first usage, the <property_name> becomes part of the object's
    __dict__. Doing:

      del obj.<property_name> empties the cache.

    Idea taken from the pyramid_ framework and the mercurial_ project.

    .. _pyramid: http://pypi.python.org/pypi/pyramid
    .. _mercurial: http://pypi.python.org/pypi/Mercurial
    """
    __slots__ = ('wrapped',)

    def __init__(self, wrapped):
        try:
            wrapped.__name__
        except AttributeError:
            util.reraise(TypeError('%s must have a __name__ attribute'
                                   % wrapped))
        self.wrapped = wrapped

    @property
    def __doc__(self):
        doc = getattr(self.wrapped, '__doc__', None)
        return ('<wrapped by the cachedproperty decorator>%s'
                % ('\n%s' % doc if doc else ''))

    def __get__(self, inst, objtype=None):
        if inst is None:
            return self
        val = self.wrapped(inst)
        setattr(inst, self.wrapped.__name__, val)
        return val


def path_wrapper(func):
    """return the given infer function wrapped to handle the path"""
    # TODO: switch this to wrapt after the monkey-patching is fixed (ceridwen)
    @functools.wraps(func)
    def wrapped(node, context=None, _func=func, **kwargs):
        """wrapper function handling context"""
        if context is None:
            context = contextmod.InferenceContext()
        if context.push(node):
            return

        yielded = set()
<<<<<<< HEAD
        for res in _func(node, context, **kwargs):
            # unproxy only true instance, not const, tuple, dict...
            if isinstance(res, runtimeabc.Instance):
                ares = res._proxied
=======
        generator = _func(node, context, **kwargs)
        try:
            while True:
                res = next(generator)
                # unproxy only true instance, not const, tuple, dict...
                if res.__class__.__name__ == 'Instance':
                    ares = res._proxied
                else:
                    ares = res
                if ares not in yielded:
                    yield res
                    yielded.add(ares)
        except StopIteration as error:
            # Explicit StopIteration to return error information, see
            # comment in raise_if_nothing_inferred.
            if len(error.args) > 0:
                raise StopIteration(error.args[0])
>>>>>>> d052e7e2
            else:
                raise StopIteration

    return wrapped


@wrapt.decorator
def yes_if_nothing_inferred(func, instance, args, kwargs):
    inferred = False
    for node in func(*args, **kwargs):
        inferred = True
        yield node
    if not inferred:
        yield util.Uninferable


@wrapt.decorator
def raise_if_nothing_inferred(func, instance, args, kwargs):
    '''All generators wrapped with raise_if_nothing_inferred *must*
    explicitly raise StopIteration with information to create an
    appropriate structured InferenceError.

    '''
    # TODO: Explicitly raising StopIteration in a generator will cause
    # a RuntimeError in Python >=3.7, as per
    # http://legacy.python.org/dev/peps/pep-0479/ .  Before 3.7 is
    # released, this code will need to use one of four possible
    # solutions: a decorator that restores the current behavior as
    # described in
    # http://legacy.python.org/dev/peps/pep-0479/#sub-proposal-decorator-to-explicitly-request-current-behaviour
    # , dynamic imports or exec to generate different code for
    # different versions, drop support for all Python versions <3.3,
    # or refactoring to change how these decorators work.  In any
    # event, after dropping support for Python <3.3 this code should
    # be refactored to use `yield from`.
    inferred = False
    try:
        generator = func(*args, **kwargs)
        while True:
            yield next(generator)
            inferred = True
    except StopIteration as error:
        if not inferred:
            if len(error.args) > 0:
                raise exceptions.InferenceError(**error.args[0])
            else:
                raise exceptions.InferenceError(
                    'StopIteration raised without any error information.')<|MERGE_RESOLUTION|>--- conflicted
+++ resolved
@@ -94,18 +94,12 @@
             return
 
         yielded = set()
-<<<<<<< HEAD
-        for res in _func(node, context, **kwargs):
-            # unproxy only true instance, not const, tuple, dict...
-            if isinstance(res, runtimeabc.Instance):
-                ares = res._proxied
-=======
         generator = _func(node, context, **kwargs)
         try:
             while True:
                 res = next(generator)
                 # unproxy only true instance, not const, tuple, dict...
-                if res.__class__.__name__ == 'Instance':
+                if isinstance(res, runtimeabc.Instance):
                     ares = res._proxied
                 else:
                     ares = res
@@ -117,7 +111,6 @@
             # comment in raise_if_nothing_inferred.
             if len(error.args) > 0:
                 raise StopIteration(error.args[0])
->>>>>>> d052e7e2
             else:
                 raise StopIteration
 
