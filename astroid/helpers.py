--- conflicted
+++ resolved
@@ -339,17 +339,10 @@
 
     def _raise_malformed_node(node):
         msg = "malformed node or string"
-<<<<<<< HEAD
         lno = getattr(node, 'lineno', None)
         if lno:
             msg += f' on line {lno}'
         raise ValueError(msg + f': {node!r}')
-=======
-        if lno := getattr(node, "lineno", None):
-            msg += f" on line {lno}"
-        raise ValueError(msg + f": {node!r}")
-
->>>>>>> a4da000d
     def _convert_num(node):
         if not isinstance(node, nodes.Const) or type(node.value) not in (
             int,
