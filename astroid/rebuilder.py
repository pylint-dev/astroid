# Copyright (c) 2009-2014 LOGILAB S.A. (Paris, FRANCE) <contact@logilab.fr>
# Copyright (c) 2013-2020 Claudiu Popa <pcmanticore@gmail.com>
# Copyright (c) 2013-2014 Google, Inc.
# Copyright (c) 2014 Alexander Presnyakov <flagist0@gmail.com>
# Copyright (c) 2014 Eevee (Alex Munroe) <amunroe@yelp.com>
# Copyright (c) 2015-2016 Ceridwen <ceridwenv@gmail.com>
# Copyright (c) 2016-2017 Derek Gustafson <degustaf@gmail.com>
# Copyright (c) 2016 Jared Garst <jgarst@users.noreply.github.com>
# Copyright (c) 2017 Hugo <hugovk@users.noreply.github.com>
# Copyright (c) 2017 Łukasz Rogalski <rogalski.91@gmail.com>
# Copyright (c) 2017 rr- <rr-@sakuya.pl>
# Copyright (c) 2018-2019 Ville Skyttä <ville.skytta@iki.fi>
# Copyright (c) 2018 Tomas Gavenciak <gavento@ucw.cz>
# Copyright (c) 2018 Serhiy Storchaka <storchaka@gmail.com>
# Copyright (c) 2018 Nick Drozd <nicholasdrozd@gmail.com>
# Copyright (c) 2018 Bryce Guinta <bryce.paul.guinta@gmail.com>
# Copyright (c) 2019-2021 Ashley Whetter <ashley@awhetter.co.uk>
# Copyright (c) 2019 Hugo van Kemenade <hugovk@users.noreply.github.com>
# Copyright (c) 2019 Zbigniew Jędrzejewski-Szmek <zbyszek@in.waw.pl>
# Copyright (c) 2021 Marc Mueller <30130371+cdce8p@users.noreply.github.com>
# Copyright (c) 2021 Pierre Sassoulas <pierre.sassoulas@gmail.com>
# Copyright (c) 2021 Federico Bond <federicobond@gmail.com>
# Copyright (c) 2021 hippo91 <guillaume.peillex@gmail.com>

# Licensed under the LGPL: https://www.gnu.org/licenses/old-licenses/lgpl-2.1.en.html
# For details: https://github.com/PyCQA/astroid/blob/master/LICENSE

"""this module contains utilities for rebuilding an _ast tree in
order to get a single Astroid representation
"""

import sys
from typing import (
    TYPE_CHECKING,
    Callable,
    Dict,
    Generator,
    List,
    Optional,
    Tuple,
    Type,
    TypeVar,
    Union,
    cast,
    overload,
)

try:
    from typing import Final
except ImportError:
    # typing.Final was added in Python 3.8
    from typing_extensions import Final

import astroid
from astroid import node_classes, nodes
from astroid._ast import ParserModule, get_parser_module, parse_function_type_comment
from astroid.node_classes import NodeNG

if TYPE_CHECKING:
    import ast

    from astroid.manager import AstroidManager

REDIRECT: Final[Dict[str, str]] = {
    "arguments": "Arguments",
    "comprehension": "Comprehension",
    "ListCompFor": "Comprehension",
    "GenExprFor": "Comprehension",
    "excepthandler": "ExceptHandler",
    "keyword": "Keyword",
    "match_case": "MatchCase",
}
PY37 = sys.version_info >= (3, 7)
PY38 = sys.version_info >= (3, 8)
PY39 = sys.version_info >= (3, 9)

T_Doc = TypeVar(
    "T_Doc",
    "ast.Module",
    "ast.ClassDef",
    Union["ast.FunctionDef", "ast.AsyncFunctionDef"],
)
T_Function = TypeVar("T_Function", nodes.FunctionDef, nodes.AsyncFunctionDef)
T_For = TypeVar("T_For", nodes.For, nodes.AsyncFor)
T_With = TypeVar("T_With", nodes.With, nodes.AsyncWith)


class TreeRebuilder:
    """Rebuilds the _ast tree to become an Astroid tree"""

    def __init__(
        self, manager: "AstroidManager", parser_module: Optional[ParserModule] = None
    ):
        self._manager = manager
        self._global_names: List[Dict[str, List[nodes.Global]]] = []
        self._import_from_nodes: List[nodes.ImportFrom] = []
        self._delayed_assattr: List[nodes.AssignAttr] = []
        self._visit_meths: Dict[
            Type["ast.AST"], Callable[["ast.AST", NodeNG], NodeNG]
        ] = {}

        if parser_module is None:
            self._parser_module = get_parser_module()
        else:
            self._parser_module = parser_module
        self._module = self._parser_module.module

    def _get_doc(self, node: T_Doc) -> Tuple[T_Doc, Optional[str]]:
        try:
            if PY37 and hasattr(node, "docstring"):
                doc = node.docstring
                return node, doc
            if node.body and isinstance(node.body[0], self._module.Expr):

                first_value = node.body[0].value
                if isinstance(first_value, self._module.Str) or (
                    PY38
                    and isinstance(first_value, self._module.Constant)
                    and isinstance(first_value.value, str)
                ):
                    doc = first_value.value if PY38 else first_value.s
                    node.body = node.body[1:]
                    return node, doc
        except IndexError:
            pass  # ast built from scratch
        return node, None

    def _get_context(
        self,
        node: Union[
            "ast.Attribute",
            "ast.List",
            "ast.Name",
            "ast.Subscript",
            "ast.Starred",
            "ast.Tuple",
        ],
    ):  # TODO return type needs change to _Context enum
        return self._parser_module.context_classes.get(type(node.ctx), astroid.Load)

    def visit_module(
        self, node: "ast.Module", modname: str, modpath: str, package: bool
    ) -> nodes.Module:
        """visit a Module node by returning a fresh instance of it

        Note: Method not called by 'visit'
        """
        node, doc = self._get_doc(node)
        newnode = nodes.Module(
            name=modname,
            doc=doc,
            file=modpath,
            path=[modpath],
            package=package,
            parent=None,
        )
        newnode.postinit([self.visit(child, newnode) for child in node.body])
        return newnode

    @overload
    def visit(self, node: "ast.arg", parent: NodeNG) -> nodes.AssignName:
        ...

    @overload
    def visit(self, node: "ast.arguments", parent: NodeNG) -> nodes.Arguments:
        ...

    @overload
    def visit(self, node: "ast.Assert", parent: NodeNG) -> nodes.Assert:
        ...

    @overload
    def visit(
        self, node: "ast.AsyncFunctionDef", parent: NodeNG
    ) -> nodes.AsyncFunctionDef:
        ...

    @overload
    def visit(self, node: "ast.AsyncFor", parent: NodeNG) -> nodes.AsyncFor:
        ...

    @overload
    def visit(self, node: "ast.Await", parent: NodeNG) -> nodes.Await:
        ...

    @overload
    def visit(self, node: "ast.AsyncWith", parent: NodeNG) -> nodes.AsyncWith:
        ...

    @overload
    def visit(self, node: "ast.Assign", parent: NodeNG) -> nodes.Assign:
        ...

    @overload
    def visit(self, node: "ast.AnnAssign", parent: NodeNG) -> nodes.AnnAssign:
        ...

    @overload
    def visit(self, node: "ast.AugAssign", parent: NodeNG) -> nodes.AugAssign:
        ...

    @overload
    def visit(self, node: "ast.BinOp", parent: NodeNG) -> nodes.BinOp:
        ...

    @overload
    def visit(self, node: "ast.BoolOp", parent: NodeNG) -> nodes.BoolOp:
        ...

    @overload
    def visit(self, node: "ast.Break", parent: NodeNG) -> nodes.Break:
        ...

    @overload
    def visit(self, node: "ast.Call", parent: NodeNG) -> nodes.Call:
        ...

    @overload
    def visit(self, node: "ast.ClassDef", parent: NodeNG) -> nodes.ClassDef:
        ...

    @overload
    def visit(self, node: "ast.Continue", parent: NodeNG) -> nodes.Continue:
        ...

    @overload
    def visit(self, node: "ast.Compare", parent: NodeNG) -> nodes.Compare:
        ...

    @overload
    def visit(self, node: "ast.comprehension", parent: NodeNG) -> nodes.Comprehension:
        ...

    @overload
    def visit(self, node: "ast.Delete", parent: NodeNG) -> nodes.Delete:
        ...

    @overload
    def visit(self, node: "ast.Dict", parent: NodeNG) -> nodes.Dict:
        ...

    @overload
    def visit(self, node: "ast.DictComp", parent: NodeNG) -> nodes.DictComp:
        ...

    @overload
    def visit(self, node: "ast.Expr", parent: NodeNG) -> nodes.Expr:
        ...

    # Not used in Python 3.8+
    @overload
    def visit(self, node: "ast.Ellipsis", parent: NodeNG) -> nodes.Const:
        ...

    @overload
    def visit(self, node: "ast.ExceptHandler", parent: NodeNG) -> nodes.ExceptHandler:
        ...

    # Not used in Python 3.9+
    @overload
    def visit(self, node: "ast.ExtSlice", parent: nodes.Subscript) -> nodes.Tuple:
        ...

    @overload
    def visit(self, node: "ast.For", parent: NodeNG) -> nodes.For:
        ...

    @overload
    def visit(self, node: "ast.ImportFrom", parent: NodeNG) -> nodes.ImportFrom:
        ...

    @overload
    def visit(self, node: "ast.FunctionDef", parent: NodeNG) -> nodes.FunctionDef:
        ...

    @overload
    def visit(self, node: "ast.GeneratorExp", parent: NodeNG) -> nodes.GeneratorExp:
        ...

    @overload
    def visit(self, node: "ast.Attribute", parent: NodeNG) -> nodes.Attribute:
        ...

    @overload
    def visit(self, node: "ast.Global", parent: NodeNG) -> nodes.Global:
        ...

    @overload
    def visit(self, node: "ast.If", parent: NodeNG) -> nodes.If:
        ...

    @overload
    def visit(self, node: "ast.IfExp", parent: NodeNG) -> nodes.IfExp:
        ...

    @overload
    def visit(self, node: "ast.Import", parent: NodeNG) -> nodes.Import:
        ...

    @overload
    def visit(self, node: "ast.JoinedStr", parent: NodeNG) -> nodes.JoinedStr:
        ...

    @overload
    def visit(self, node: "ast.FormattedValue", parent: NodeNG) -> nodes.FormattedValue:
        ...

    @overload
    def visit(self, node: "ast.NamedExpr", parent: NodeNG) -> nodes.NamedExpr:
        ...

    # Not used in Python 3.9+
    @overload
    def visit(self, node: "ast.Index", parent: nodes.Subscript) -> NodeNG:
        ...

    @overload
    def visit(self, node: "ast.keyword", parent: NodeNG) -> nodes.Keyword:
        ...

    @overload
    def visit(self, node: "ast.Lambda", parent: NodeNG) -> nodes.Lambda:
        ...

    @overload
    def visit(self, node: "ast.List", parent: NodeNG) -> nodes.List:
        ...

    @overload
    def visit(self, node: "ast.ListComp", parent: NodeNG) -> nodes.ListComp:
        ...

    @overload
    def visit(
        self, node: "ast.Name", parent: NodeNG
    ) -> Union[nodes.Name, nodes.Const, nodes.AssignName, nodes.DelName]:
        ...

    # Not used in Python 3.8+
    @overload
    def visit(self, node: "ast.NameConstant", parent: NodeNG) -> nodes.Const:
        ...

    @overload
    def visit(self, node: "ast.Nonlocal", parent: NodeNG) -> nodes.Nonlocal:
        ...

    # Not used in Python 3.8+
    @overload
    def visit(self, node: "ast.Str", parent: NodeNG) -> nodes.Const:
        ...

    # Not used in Python 3.8+
    @overload
    def visit(self, node: "ast.Bytes", parent: NodeNG) -> nodes.Const:
        ...

    # Not used in Python 3.8+
    @overload
    def visit(self, node: "ast.Num", parent: NodeNG) -> nodes.Const:
        ...

    @overload
    def visit(self, node: "ast.Constant", parent: NodeNG) -> nodes.Const:
        ...

    @overload
    def visit(self, node: "ast.Pass", parent: NodeNG) -> nodes.Pass:
        ...

    @overload
    def visit(self, node: "ast.Raise", parent: NodeNG) -> nodes.Raise:
        ...

    @overload
    def visit(self, node: "ast.Return", parent: NodeNG) -> nodes.Return:
        ...

    @overload
    def visit(self, node: "ast.Set", parent: NodeNG) -> nodes.Set:
        ...

    @overload
    def visit(self, node: "ast.SetComp", parent: NodeNG) -> nodes.SetComp:
        ...

    @overload
    def visit(self, node: "ast.Slice", parent: nodes.Subscript) -> nodes.Slice:
        ...

    @overload
    def visit(self, node: "ast.Subscript", parent: NodeNG) -> nodes.Subscript:
        ...

    @overload
    def visit(self, node: "ast.Starred", parent: NodeNG) -> nodes.Starred:
        ...

    @overload
    def visit(
        self, node: "ast.Try", parent: NodeNG
    ) -> Union[nodes.TryExcept, nodes.TryFinally]:
        ...

    @overload
    def visit(self, node: "ast.Tuple", parent: NodeNG) -> nodes.Tuple:
        ...

    @overload
    def visit(self, node: "ast.UnaryOp", parent: NodeNG) -> nodes.UnaryOp:
        ...

    @overload
    def visit(self, node: "ast.While", parent: NodeNG) -> nodes.While:
        ...

    @overload
    def visit(self, node: "ast.With", parent: NodeNG) -> nodes.With:
        ...

    @overload
    def visit(self, node: "ast.Yield", parent: NodeNG) -> nodes.Yield:
        ...

    @overload
    def visit(self, node: "ast.YieldFrom", parent: NodeNG) -> nodes.YieldFrom:
        ...

    @overload
    def visit(self, node: "ast.Match", parent: NodeNG) -> nodes.Match:
        ...

    @overload
    def visit(self, node: "ast.match_case", parent: NodeNG) -> nodes.MatchCase:
        ...

    @overload
    def visit(self, node: "ast.MatchValue", parent: NodeNG) -> nodes.MatchValue:
        ...

    @overload
    def visit(self, node: "ast.MatchSingleton", parent: NodeNG) -> nodes.MatchSingleton:
        ...

    @overload
    def visit(self, node: "ast.MatchSequence", parent: NodeNG) -> nodes.MatchSequence:
        ...

    @overload
    def visit(self, node: "ast.MatchMapping", parent: NodeNG) -> nodes.MatchMapping:
        ...

    @overload
    def visit(self, node: "ast.MatchClass", parent: NodeNG) -> nodes.MatchClass:
        ...

    @overload
    def visit(self, node: "ast.MatchStar", parent: NodeNG) -> nodes.MatchStar:
        ...

    @overload
    def visit(self, node: "ast.MatchAs", parent: NodeNG) -> nodes.MatchAs:
        ...

    @overload
    def visit(self, node: "ast.MatchOr", parent: NodeNG) -> nodes.MatchOr:
        ...

    @overload
    def visit(self, node: "ast.pattern", parent: NodeNG) -> node_classes.PatternTypes:
        ...

    @overload
    def visit(self, node: "ast.AST", parent: NodeNG) -> NodeNG:
        ...

    @overload
    def visit(self, node: None, parent: NodeNG) -> None:
        ...

    def visit(self, node: Optional["ast.AST"], parent: NodeNG) -> Optional[NodeNG]:
        if node is None:
            return None
        cls = node.__class__
        if cls in self._visit_meths:
            visit_method = self._visit_meths[cls]
        else:
            cls_name = cls.__name__
            visit_name = "visit_" + REDIRECT.get(cls_name, cls_name).lower()
            visit_method = getattr(self, visit_name)
            self._visit_meths[cls] = visit_method
        return visit_method(node, parent)

    def _save_assignment(self, node: Union[nodes.AssignName, nodes.DelName]) -> None:
        """save assignement situation since node.parent is not available yet"""
        if self._global_names and node.name in self._global_names[-1]:
            node.root().set_local(node.name, node)
        else:
            node.parent.set_local(node.name, node)

    def visit_arg(self, node: "ast.arg", parent: NodeNG) -> nodes.AssignName:
        """visit an arg node by returning a fresh AssName instance"""
        return self.visit_assignname(node, parent, node.arg)

    def visit_arguments(self, node: "ast.arguments", parent: NodeNG) -> nodes.Arguments:
        """visit an Arguments node by returning a fresh instance of it"""
        vararg: Optional[str] = None
        kwarg: Optional[str] = None
        newnode = nodes.Arguments(
            node.vararg.arg if node.vararg else None,
            node.kwarg.arg if node.kwarg else None,
            parent,
        )
        args = [self.visit(child, newnode) for child in node.args]
        defaults = [self.visit(child, newnode) for child in node.defaults]
        varargannotation = None
        kwargannotation = None
        posonlyargs = []
        # change added in 82732 (7c5c678e4164), vararg and kwarg
        # are instances of `_ast.arg`, not strings
        if node.vararg:
            if node.vararg.annotation:
                varargannotation = self.visit(node.vararg.annotation, newnode)
            vararg = node.vararg.arg
        if node.kwarg:
            if node.kwarg.annotation:
                kwargannotation = self.visit(node.kwarg.annotation, newnode)
            kwarg = node.kwarg.arg
        kwonlyargs = [self.visit(child, newnode) for child in node.kwonlyargs]
        kw_defaults = [self.visit(child, newnode) for child in node.kw_defaults]
        annotations = [self.visit(arg.annotation, newnode) for arg in node.args]
        kwonlyargs_annotations = [
            self.visit(arg.annotation, newnode) for arg in node.kwonlyargs
        ]

        posonlyargs_annotations = []
        if PY38:
            posonlyargs = [self.visit(child, newnode) for child in node.posonlyargs]
            posonlyargs_annotations = [
                self.visit(arg.annotation, newnode) for arg in node.posonlyargs
            ]
        type_comment_args = [
            self.check_type_comment(child, parent=newnode) for child in node.args
        ]
        type_comment_kwonlyargs = [
            self.check_type_comment(child, parent=newnode) for child in node.kwonlyargs
        ]
        type_comment_posonlyargs = []
        if PY38:
            type_comment_posonlyargs = [
                self.check_type_comment(child, parent=newnode)
                for child in node.posonlyargs
            ]

        newnode.postinit(
            args=args,
            defaults=defaults,
            kwonlyargs=kwonlyargs,
            posonlyargs=posonlyargs,
            kw_defaults=kw_defaults,
            annotations=annotations,
            kwonlyargs_annotations=kwonlyargs_annotations,
            posonlyargs_annotations=posonlyargs_annotations,
            varargannotation=varargannotation,
            kwargannotation=kwargannotation,
            type_comment_args=type_comment_args,
            type_comment_kwonlyargs=type_comment_kwonlyargs,
            type_comment_posonlyargs=type_comment_posonlyargs,
        )
        # save argument names in locals:
        if vararg:
            newnode.parent.set_local(vararg, newnode)
        if kwarg:
            newnode.parent.set_local(kwarg, newnode)
        return newnode

    def visit_assert(self, node: "ast.Assert", parent: NodeNG) -> nodes.Assert:
        """visit a Assert node by returning a fresh instance of it"""
        newnode = nodes.Assert(node.lineno, node.col_offset, parent)
        msg: Optional[NodeNG] = None
        if node.msg:
            msg = self.visit(node.msg, newnode)
        newnode.postinit(self.visit(node.test, newnode), msg)
        return newnode

    def check_type_comment(
        self,
        node: Union[
            "ast.Assign",
            "ast.arg",
            "ast.For",
            "ast.AsyncFor",
            "ast.With",
            "ast.AsyncWith",
        ],
        parent: Union[
            nodes.Assign,
            nodes.Arguments,
            nodes.For,
            nodes.AsyncFor,
            nodes.With,
            nodes.AsyncWith,
        ],
    ) -> Optional[NodeNG]:
        type_comment = getattr(node, "type_comment", None)  # Added in Python 3.8
        if not type_comment:
            return None

        try:
            type_comment_ast = self._parser_module.parse(type_comment)
        except SyntaxError:
            # Invalid type comment, just skip it.
            return None

        type_object = self.visit(type_comment_ast.body[0], parent=parent)
        if not isinstance(type_object, nodes.Expr):
            return None

        return type_object.value

    def check_function_type_comment(
        self, node: Union["ast.FunctionDef", "ast.AsyncFunctionDef"], parent: NodeNG
    ) -> Optional[Tuple[Optional[NodeNG], List[NodeNG]]]:
        type_comment = getattr(node, "type_comment", None)  # Added in Python 3.8
        if not type_comment:
            return None

        try:
            type_comment_ast = parse_function_type_comment(type_comment)
        except SyntaxError:
            # Invalid type comment, just skip it.
            return None

        returns: Optional[NodeNG] = None
        argtypes = [
            self.visit(elem, parent) for elem in (type_comment_ast.argtypes or [])
        ]
        if type_comment_ast.returns:
            returns = self.visit(type_comment_ast.returns, parent)

        return returns, argtypes

    def visit_asyncfunctiondef(
        self, node: "ast.AsyncFunctionDef", parent: NodeNG
    ) -> nodes.AsyncFunctionDef:
        return self._visit_functiondef(nodes.AsyncFunctionDef, node, parent)

    def visit_asyncfor(self, node: "ast.AsyncFor", parent: NodeNG) -> nodes.AsyncFor:
        return self._visit_for(nodes.AsyncFor, node, parent)

    def visit_await(self, node: "ast.Await", parent: NodeNG) -> nodes.Await:
        newnode = nodes.Await(node.lineno, node.col_offset, parent)
        newnode.postinit(value=self.visit(node.value, newnode))
        return newnode

    def visit_asyncwith(self, node: "ast.AsyncWith", parent: NodeNG) -> nodes.AsyncWith:
        return self._visit_with(nodes.AsyncWith, node, parent)

    def visit_assign(self, node: "ast.Assign", parent: NodeNG) -> nodes.Assign:
        """visit a Assign node by returning a fresh instance of it"""
        newnode = nodes.Assign(node.lineno, node.col_offset, parent)
        type_annotation = self.check_type_comment(node, parent=newnode)
        newnode.postinit(
            targets=[self.visit(child, newnode) for child in node.targets],
            value=self.visit(node.value, newnode),
            type_annotation=type_annotation,
        )
        return newnode

    def visit_annassign(self, node: "ast.AnnAssign", parent: NodeNG) -> nodes.AnnAssign:
        """visit an AnnAssign node by returning a fresh instance of it"""
        newnode = nodes.AnnAssign(node.lineno, node.col_offset, parent)
        newnode.postinit(
            target=self.visit(node.target, newnode),
            annotation=self.visit(node.annotation, newnode),
            simple=node.simple,
            value=self.visit(node.value, newnode),
        )
        return newnode

    def visit_assignname(
        self, node: "ast.AST", parent: NodeNG, node_name: Optional[str] = None
    ) -> nodes.AssignName:
        """visit a node and return a AssignName node

        Note: Method not called by 'visit'
        """
        newnode = nodes.AssignName(
            node_name,
            node.lineno,
            node.col_offset,
            parent,
        )
        self._save_assignment(newnode)
        return newnode

    def visit_augassign(self, node: "ast.AugAssign", parent: NodeNG) -> nodes.AugAssign:
        """visit a AugAssign node by returning a fresh instance of it"""
        newnode = nodes.AugAssign(
            self._parser_module.bin_op_classes[type(node.op)] + "=",
            node.lineno,
            node.col_offset,
            parent,
        )
        newnode.postinit(
            self.visit(node.target, newnode), self.visit(node.value, newnode)
        )
        return newnode

    def visit_binop(self, node: "ast.BinOp", parent: NodeNG) -> nodes.BinOp:
        """visit a BinOp node by returning a fresh instance of it"""
        newnode = nodes.BinOp(
            self._parser_module.bin_op_classes[type(node.op)],
            node.lineno,
            node.col_offset,
            parent,
        )
        newnode.postinit(
            self.visit(node.left, newnode), self.visit(node.right, newnode)
        )
        return newnode

    def visit_boolop(self, node: "ast.BoolOp", parent: NodeNG) -> nodes.BoolOp:
        """visit a BoolOp node by returning a fresh instance of it"""
        newnode = nodes.BoolOp(
            self._parser_module.bool_op_classes[type(node.op)],
            node.lineno,
            node.col_offset,
            parent,
        )
        newnode.postinit([self.visit(child, newnode) for child in node.values])
        return newnode

    def visit_break(self, node: "ast.Break", parent: NodeNG) -> nodes.Break:
        """visit a Break node by returning a fresh instance of it"""
        return nodes.Break(node.lineno, node.col_offset, parent)

    def visit_call(self, node: "ast.Call", parent: NodeNG) -> nodes.Call:
        """visit a CallFunc node by returning a fresh instance of it"""
        newnode = nodes.Call(node.lineno, node.col_offset, parent)
        args = [self.visit(child, newnode) for child in node.args]

        keywords: Optional[List[nodes.Keyword]] = None
        if node.keywords:
            keywords = [self.visit(child, newnode) for child in node.keywords]

        newnode.postinit(self.visit(node.func, newnode), args, keywords)
        return newnode

    def visit_classdef(
        self, node: "ast.ClassDef", parent: NodeNG, newstyle: bool = True
    ) -> nodes.ClassDef:
        """visit a ClassDef node to become astroid"""
        node, doc = self._get_doc(node)
        newnode = nodes.ClassDef(node.name, doc, node.lineno, node.col_offset, parent)
        metaclass = None
        for keyword in node.keywords:
            if keyword.arg == "metaclass":
                metaclass = self.visit(keyword, newnode).value
                break
        if node.decorator_list:
            decorators = self.visit_decorators(node, newnode)
        else:
            decorators = None
        newnode.postinit(
            [self.visit(child, newnode) for child in node.bases],
            [self.visit(child, newnode) for child in node.body],
            decorators,
            newstyle,
            metaclass,
            [
                self.visit(kwd, newnode)
                for kwd in node.keywords
                if kwd.arg != "metaclass"
            ],
        )
        return newnode

    def visit_const(self, node: "ast.Constant", parent: NodeNG) -> nodes.Const:
        """visit a Const node by returning a fresh instance of it"""
        return nodes.Const(
            node.value,
            node.lineno,
            node.col_offset,
            parent,
            node.kind,
        )

    def visit_continue(self, node: "ast.Continue", parent: NodeNG) -> nodes.Continue:
        """visit a Continue node by returning a fresh instance of it"""
        return nodes.Continue(node.lineno, node.col_offset, parent)

    def visit_compare(self, node: "ast.Compare", parent: NodeNG) -> nodes.Compare:
        """visit a Compare node by returning a fresh instance of it"""
        newnode = nodes.Compare(node.lineno, node.col_offset, parent)
        newnode.postinit(
            self.visit(node.left, newnode),
            [
                (
                    self._parser_module.cmp_op_classes[op.__class__],
                    self.visit(expr, newnode),
                )
                for (op, expr) in zip(node.ops, node.comparators)
            ],
        )
        return newnode

    def visit_comprehension(
        self, node: "ast.comprehension", parent: NodeNG
    ) -> nodes.Comprehension:
        """visit a Comprehension node by returning a fresh instance of it"""
        newnode = nodes.Comprehension(parent)
        newnode.postinit(
            self.visit(node.target, newnode),
            self.visit(node.iter, newnode),
            [self.visit(child, newnode) for child in node.ifs],
            node.is_async,
        )
        return newnode

    def visit_decorators(
        self,
        node: Union["ast.ClassDef", "ast.FunctionDef", "ast.AsyncFunctionDef"],
        parent: NodeNG,
    ) -> nodes.Decorators:
        """visit a Decorators node by returning a fresh instance of it

        Note: Method not called by 'visit'
        """
        # /!\ node is actually an _ast.FunctionDef node while
        # parent is an astroid.nodes.FunctionDef node
        if PY38:
            # Set the line number of the first decorator for Python 3.8+.
            lineno = node.decorator_list[0].lineno
        else:
            lineno = node.lineno
        newnode = nodes.Decorators(lineno, node.col_offset, parent)
        newnode.postinit([self.visit(child, newnode) for child in node.decorator_list])
        return newnode

    def visit_delete(self, node: "ast.Delete", parent: NodeNG) -> nodes.Delete:
        """visit a Delete node by returning a fresh instance of it"""
        newnode = nodes.Delete(node.lineno, node.col_offset, parent)
        newnode.postinit([self.visit(child, newnode) for child in node.targets])
        return newnode

    def _visit_dict_items(
        self, node: "ast.Dict", parent: NodeNG, newnode: nodes.Dict
    ) -> Generator[Tuple[NodeNG, NodeNG], None, None]:
        for key, value in zip(node.keys, node.values):
            rebuilt_key: NodeNG
            rebuilt_value = self.visit(value, newnode)
            if not key:
                # Extended unpacking
                rebuilt_key = nodes.DictUnpack(
                    rebuilt_value.lineno, rebuilt_value.col_offset, parent
                )
            else:
                rebuilt_key = self.visit(key, newnode)
            yield rebuilt_key, rebuilt_value

    def visit_dict(self, node: "ast.Dict", parent: NodeNG) -> nodes.Dict:
        """visit a Dict node by returning a fresh instance of it"""
        newnode = nodes.Dict(node.lineno, node.col_offset, parent)
        items = list(self._visit_dict_items(node, parent, newnode))
        newnode.postinit(items)
        return newnode

    def visit_dictcomp(self, node: "ast.DictComp", parent: NodeNG) -> nodes.DictComp:
        """visit a DictComp node by returning a fresh instance of it"""
        newnode = nodes.DictComp(node.lineno, node.col_offset, parent)
        newnode.postinit(
            self.visit(node.key, newnode),
            self.visit(node.value, newnode),
            [self.visit(child, newnode) for child in node.generators],
        )
        return newnode

    def visit_expr(self, node: "ast.Expr", parent: NodeNG) -> nodes.Expr:
        """visit a Expr node by returning a fresh instance of it"""
        newnode = nodes.Expr(node.lineno, node.col_offset, parent)
        newnode.postinit(self.visit(node.value, newnode))
        return newnode

    # Not used in Python 3.8+.
    def visit_ellipsis(self, node: "ast.Ellipsis", parent: NodeNG) -> nodes.Const:
        """visit an Ellipsis node by returning a fresh instance of Const"""
        return nodes.Const(
            value=Ellipsis,
            lineno=node.lineno,
            col_offset=node.col_offset,
            parent=parent,
        )

    def visit_emptynode(self, node: "ast.AST", parent: NodeNG) -> nodes.EmptyNode:
        """visit an EmptyNode node by returning a fresh instance of it"""
        return nodes.EmptyNode(node.lineno, node.col_offset, parent)

    def visit_excepthandler(
        self, node: "ast.ExceptHandler", parent: NodeNG
    ) -> nodes.ExceptHandler:
        """visit an ExceptHandler node by returning a fresh instance of it"""
        newnode = nodes.ExceptHandler(node.lineno, node.col_offset, parent)
        if node.name:
            name = self.visit_assignname(node, newnode, node.name)
        else:
            name = None
        newnode.postinit(
            self.visit(node.type, newnode),
            name,
            [self.visit(child, newnode) for child in node.body],
        )
        return newnode

    # Not used in Python 3.9+.
    def visit_extslice(
        self, node: "ast.ExtSlice", parent: nodes.Subscript
    ) -> nodes.Tuple:
        """visit an ExtSlice node by returning a fresh instance of Tuple"""
        newnode = nodes.Tuple(ctx=astroid.Load, parent=parent)
        newnode.postinit([self.visit(dim, newnode) for dim in node.dims])  # type: ignore
        return newnode

    @overload
    def _visit_for(
        self, cls: Type[nodes.For], node: "ast.For", parent: NodeNG
    ) -> nodes.For:
        ...

    @overload
    def _visit_for(
        self, cls: Type[nodes.AsyncFor], node: "ast.AsyncFor", parent: NodeNG
    ) -> nodes.AsyncFor:
        ...

    def _visit_for(
        self, cls: Type[T_For], node: Union["ast.For", "ast.AsyncFor"], parent: NodeNG
    ) -> T_For:
        """visit a For node by returning a fresh instance of it"""
        newnode = cls(node.lineno, node.col_offset, parent)
        type_annotation = self.check_type_comment(node, parent=newnode)
        newnode.postinit(
            target=self.visit(node.target, newnode),
            iter=self.visit(node.iter, newnode),
            body=[self.visit(child, newnode) for child in node.body],
            orelse=[self.visit(child, newnode) for child in node.orelse],
            type_annotation=type_annotation,
        )
        return newnode

    def visit_for(self, node: "ast.For", parent: NodeNG) -> nodes.For:
        return self._visit_for(nodes.For, node, parent)

    def visit_importfrom(
        self, node: "ast.ImportFrom", parent: NodeNG
    ) -> nodes.ImportFrom:
        """visit an ImportFrom node by returning a fresh instance of it"""
        newnode = nodes.ImportFrom(
            node.module or "",
            node.level or None,
            node.lineno,
            node.col_offset,
            parent,
        )
        newnode.postinit(
            [
                nodes.ImportAlias(
                    alias.name,
                    alias.asname,
                    getattr(alias, "lineno", None),
                    getattr(alias, "col_offset", None),
                    newnode,
                )
                for alias in node.names
            ]
        )
        # store From names to add them to locals after building
        self._import_from_nodes.append(newnode)
        return newnode

    @overload
    def _visit_functiondef(
        self, cls: Type[nodes.FunctionDef], node: "ast.FunctionDef", parent: NodeNG
    ) -> nodes.FunctionDef:
        ...

    @overload
    def _visit_functiondef(
        self,
        cls: Type[nodes.AsyncFunctionDef],
        node: "ast.AsyncFunctionDef",
        parent: NodeNG,
    ) -> nodes.AsyncFunctionDef:
        ...

    def _visit_functiondef(
        self,
        cls: Type[T_Function],
        node: Union["ast.FunctionDef", "ast.AsyncFunctionDef"],
        parent: NodeNG,
    ) -> T_Function:
        """visit an FunctionDef node to become astroid"""
        self._global_names.append({})
        node, doc = self._get_doc(node)

        lineno = node.lineno
        if PY38 and node.decorator_list:
            # Python 3.8 sets the line number of a decorated function
            # to be the actual line number of the function, but the
            # previous versions expected the decorator's line number instead.
            # We reset the function's line number to that of the
            # first decorator to maintain backward compatibility.
            # It's not ideal but this discrepancy was baked into
            # the framework for *years*.
            lineno = node.decorator_list[0].lineno

        newnode = cls(node.name, doc, lineno, node.col_offset, parent)
        if node.decorator_list:
            decorators = self.visit_decorators(node, newnode)
        else:
            decorators = None
        returns: Optional[NodeNG]
        if node.returns:
            returns = self.visit(node.returns, newnode)
        else:
            returns = None

        type_comment_args = type_comment_returns = None
        type_comment_annotation = self.check_function_type_comment(node, newnode)
        if type_comment_annotation:
            type_comment_returns, type_comment_args = type_comment_annotation
        newnode.postinit(
            args=self.visit(node.args, newnode),
            body=[self.visit(child, newnode) for child in node.body],
            decorators=decorators,
            returns=returns,
            type_comment_returns=type_comment_returns,
            type_comment_args=type_comment_args,
        )
        self._global_names.pop()
        return newnode

    def visit_functiondef(
        self, node: "ast.FunctionDef", parent: NodeNG
    ) -> nodes.FunctionDef:
        return self._visit_functiondef(nodes.FunctionDef, node, parent)

    def visit_generatorexp(
        self, node: "ast.GeneratorExp", parent: NodeNG
    ) -> nodes.GeneratorExp:
        """visit a GeneratorExp node by returning a fresh instance of it"""
        newnode = nodes.GeneratorExp(node.lineno, node.col_offset, parent)
        newnode.postinit(
            self.visit(node.elt, newnode),
            [self.visit(child, newnode) for child in node.generators],
        )
        return newnode

    def visit_attribute(
        self, node: "ast.Attribute", parent: NodeNG
    ) -> Union[nodes.Attribute, nodes.AssignAttr, nodes.DelAttr]:
        """visit an Attribute node by returning a fresh instance of it"""
        context = self._get_context(node)
        if context == astroid.Del:
            # FIXME : maybe we should reintroduce and visit_delattr ?
            # for instance, deactivating assign_ctx
            newnode = nodes.DelAttr(node.attr, node.lineno, node.col_offset, parent)
        elif context == astroid.Store:
            newnode = nodes.AssignAttr(node.attr, node.lineno, node.col_offset, parent)
            # Prohibit a local save if we are in an ExceptHandler.
            if not isinstance(parent, astroid.ExceptHandler):
                self._delayed_assattr.append(newnode)
        else:
            newnode = nodes.Attribute(node.attr, node.lineno, node.col_offset, parent)
        newnode.postinit(self.visit(node.value, newnode))
        return newnode

    def visit_global(self, node: "ast.Global", parent: NodeNG) -> nodes.Global:
        """visit a Global node to become astroid"""
        newnode = nodes.Global(
            node.names,
            node.lineno,
            node.col_offset,
            parent,
        )
        if self._global_names:  # global at the module level, no effect
            for name in node.names:
                self._global_names[-1].setdefault(name, []).append(newnode)
        return newnode

    def visit_if(self, node: "ast.If", parent: NodeNG) -> nodes.If:
        """visit an If node by returning a fresh instance of it"""
        newnode = nodes.If(node.lineno, node.col_offset, parent)
        newnode.postinit(
            self.visit(node.test, newnode),
            [self.visit(child, newnode) for child in node.body],
            [self.visit(child, newnode) for child in node.orelse],
        )
        return newnode

    def visit_ifexp(self, node: "ast.IfExp", parent: NodeNG) -> nodes.IfExp:
        """visit a IfExp node by returning a fresh instance of it"""
        newnode = nodes.IfExp(node.lineno, node.col_offset, parent)
        newnode.postinit(
            self.visit(node.test, newnode),
            self.visit(node.body, newnode),
            self.visit(node.orelse, newnode),
        )
        return newnode

    def visit_import(self, node: "ast.Import", parent: NodeNG) -> nodes.Import:
        """visit a Import node by returning a fresh instance of it"""
        newnode = nodes.Import(
<<<<<<< HEAD
            getattr(node, "lineno", None),
            getattr(node, "col_offset", None),
=======
            names,
            node.lineno,
            node.col_offset,
>>>>>>> 8757078c
            parent,
        )
        newnode.postinit(
            [
                nodes.ImportAlias(
                    alias.name,
                    alias.asname,
                    getattr(alias, "lineno", None),
                    getattr(alias, "col_offset", None),
                    newnode,
                )
                for alias in node.names
            ]
        )
        # save import names in parent's locals:
        for (name, asname) in newnode.names:
            name = asname or name
            parent.set_local(name.split(".")[0], newnode)
        return newnode

    def visit_joinedstr(self, node: "ast.JoinedStr", parent: NodeNG) -> nodes.JoinedStr:
        newnode = nodes.JoinedStr(node.lineno, node.col_offset, parent)
        newnode.postinit([self.visit(child, newnode) for child in node.values])
        return newnode

    def visit_formattedvalue(
        self, node: "ast.FormattedValue", parent: NodeNG
    ) -> nodes.FormattedValue:
        newnode = nodes.FormattedValue(node.lineno, node.col_offset, parent)
        newnode.postinit(
            self.visit(node.value, newnode),
            node.conversion,
            self.visit(node.format_spec, newnode),
        )
        return newnode

    def visit_namedexpr(self, node: "ast.NamedExpr", parent: NodeNG) -> nodes.NamedExpr:
        newnode = nodes.NamedExpr(node.lineno, node.col_offset, parent)
        newnode.postinit(
            self.visit(node.target, newnode), self.visit(node.value, newnode)
        )
        return newnode

    # Not used in Python 3.9+.
    def visit_index(self, node: "ast.Index", parent: nodes.Subscript) -> NodeNG:
        """visit a Index node by returning a fresh instance of NodeNG"""
        return self.visit(node.value, parent)  # type: ignore

    def visit_keyword(self, node: "ast.keyword", parent: NodeNG) -> nodes.Keyword:
        """visit a Keyword node by returning a fresh instance of it"""
        if PY39:
            newnode = nodes.Keyword(node.arg, node.lineno, node.col_offset, parent)
        else:
            newnode = nodes.Keyword(node.arg, parent=parent)
        newnode.postinit(self.visit(node.value, newnode))
        return newnode

    def visit_lambda(self, node: "ast.Lambda", parent: NodeNG) -> nodes.Lambda:
        """visit a Lambda node by returning a fresh instance of it"""
        newnode = nodes.Lambda(node.lineno, node.col_offset, parent)
        newnode.postinit(self.visit(node.args, newnode), self.visit(node.body, newnode))
        return newnode

    def visit_list(self, node: "ast.List", parent: NodeNG) -> nodes.List:
        """visit a List node by returning a fresh instance of it"""
        context = self._get_context(node)
        newnode = nodes.List(
            ctx=context, lineno=node.lineno, col_offset=node.col_offset, parent=parent
        )
        newnode.postinit([self.visit(child, newnode) for child in node.elts])
        return newnode

    def visit_listcomp(self, node: "ast.ListComp", parent: NodeNG) -> nodes.ListComp:
        """visit a ListComp node by returning a fresh instance of it"""
        newnode = nodes.ListComp(node.lineno, node.col_offset, parent)
        newnode.postinit(
            self.visit(node.elt, newnode),
            [self.visit(child, newnode) for child in node.generators],
        )
        return newnode

    def visit_name(
        self, node: "ast.Name", parent: NodeNG
    ) -> Union[nodes.Name, nodes.Const, nodes.AssignName, nodes.DelName]:
        """visit a Name node by returning a fresh instance of it"""
        context = self._get_context(node)
        if context == astroid.Del:
            newnode = nodes.DelName(node.id, node.lineno, node.col_offset, parent)
        elif context == astroid.Store:
            newnode = nodes.AssignName(node.id, node.lineno, node.col_offset, parent)
        else:
            newnode = nodes.Name(node.id, node.lineno, node.col_offset, parent)
        # XXX REMOVE me :
        if context in (astroid.Del, astroid.Store):  # 'Aug' ??
            newnode = cast(Union[nodes.AssignName, nodes.DelName], newnode)
            self._save_assignment(newnode)
        return newnode

    # Not used in Python 3.8+.
    def visit_nameconstant(
        self, node: "ast.NameConstant", parent: NodeNG
    ) -> nodes.Const:
        # For singleton values True / False / None
        return nodes.Const(
            node.value,
            node.lineno,
            node.col_offset,
            parent,
        )

    def visit_nonlocal(self, node: "ast.Nonlocal", parent: NodeNG) -> nodes.Nonlocal:
        """visit a Nonlocal node and return a new instance of it"""
        return nodes.Nonlocal(
            node.names,
            node.lineno,
            node.col_offset,
            parent,
        )

    def visit_constant(self, node: "ast.Constant", parent: NodeNG) -> nodes.Const:
        """visit a Constant node by returning a fresh instance of Const"""
        return nodes.Const(
            node.value,
            node.lineno,
            node.col_offset,
            parent,
            node.kind,
        )

    # Not used in Python 3.8+.
    def visit_str(self, node: "ast.Str", parent: NodeNG) -> nodes.Const:
        """visit a String/Bytes node by returning a fresh instance of Const"""
        return nodes.Const(
            node.s,
            node.lineno,
            node.col_offset,
            parent,
        )

    # Not used in Python 3.8+
    visit_bytes = visit_str

    # Not used in Python 3.8+.
    def visit_num(self, node: "ast.Num", parent: NodeNG) -> nodes.Const:
        """visit a Num node by returning a fresh instance of Const"""
        return nodes.Const(
            node.n,
            node.lineno,
            node.col_offset,
            parent,
        )

    def visit_pass(self, node: "ast.Pass", parent: NodeNG) -> nodes.Pass:
        """visit a Pass node by returning a fresh instance of it"""
        return nodes.Pass(node.lineno, node.col_offset, parent)

    def visit_raise(self, node: "ast.Raise", parent: NodeNG) -> nodes.Raise:
        """visit a Raise node by returning a fresh instance of it"""
        newnode = nodes.Raise(node.lineno, node.col_offset, parent)
        # no traceback; anyway it is not used in Pylint
        newnode.postinit(
            exc=self.visit(node.exc, newnode),
            cause=self.visit(node.cause, newnode),
        )
        return newnode

    def visit_return(self, node: "ast.Return", parent: NodeNG) -> nodes.Return:
        """visit a Return node by returning a fresh instance of it"""
        newnode = nodes.Return(node.lineno, node.col_offset, parent)
        if node.value is not None:
            newnode.postinit(self.visit(node.value, newnode))
        return newnode

    def visit_set(self, node: "ast.Set", parent: NodeNG) -> nodes.Set:
        """visit a Set node by returning a fresh instance of it"""
        newnode = nodes.Set(node.lineno, node.col_offset, parent)
        newnode.postinit([self.visit(child, newnode) for child in node.elts])
        return newnode

    def visit_setcomp(self, node: "ast.SetComp", parent: NodeNG) -> nodes.SetComp:
        """visit a SetComp node by returning a fresh instance of it"""
        newnode = nodes.SetComp(node.lineno, node.col_offset, parent)
        newnode.postinit(
            self.visit(node.elt, newnode),
            [self.visit(child, newnode) for child in node.generators],
        )
        return newnode

    def visit_slice(self, node: "ast.Slice", parent: nodes.Subscript) -> nodes.Slice:
        """visit a Slice node by returning a fresh instance of it"""
        newnode = nodes.Slice(parent=parent)
        newnode.postinit(
            lower=self.visit(node.lower, newnode),
            upper=self.visit(node.upper, newnode),
            step=self.visit(node.step, newnode),
        )
        return newnode

    def visit_subscript(self, node: "ast.Subscript", parent: NodeNG) -> nodes.Subscript:
        """visit a Subscript node by returning a fresh instance of it"""
        context = self._get_context(node)
        newnode = nodes.Subscript(
            ctx=context, lineno=node.lineno, col_offset=node.col_offset, parent=parent
        )
        newnode.postinit(
            self.visit(node.value, newnode), self.visit(node.slice, newnode)
        )
        return newnode

    def visit_starred(self, node: "ast.Starred", parent: NodeNG) -> nodes.Starred:
        """visit a Starred node and return a new instance of it"""
        context = self._get_context(node)
        newnode = nodes.Starred(
            ctx=context, lineno=node.lineno, col_offset=node.col_offset, parent=parent
        )
        newnode.postinit(self.visit(node.value, newnode))
        return newnode

    def visit_tryexcept(self, node: "ast.Try", parent: NodeNG) -> nodes.TryExcept:
        """visit a TryExcept node by returning a fresh instance of it"""
        newnode = nodes.TryExcept(node.lineno, node.col_offset, parent)
        newnode.postinit(
            [self.visit(child, newnode) for child in node.body],
            [self.visit(child, newnode) for child in node.handlers],
            [self.visit(child, newnode) for child in node.orelse],
        )
        return newnode

    def visit_try(
        self, node: "ast.Try", parent: NodeNG
    ) -> Union[nodes.TryExcept, nodes.TryFinally, None]:
        # python 3.3 introduce a new Try node replacing
        # TryFinally/TryExcept nodes
        if node.finalbody:
            newnode = nodes.TryFinally(node.lineno, node.col_offset, parent)
            body: List[NodeNG]
            if node.handlers:
                body = [self.visit_tryexcept(node, newnode)]
            else:
                body = [self.visit(child, newnode) for child in node.body]
            newnode.postinit(body, [self.visit(n, newnode) for n in node.finalbody])
            return newnode
        if node.handlers:
            return self.visit_tryexcept(node, parent)
        return None

    def visit_tryfinally(self, node: "ast.Try", parent: NodeNG) -> nodes.TryFinally:
        """visit a TryFinally node by returning a fresh instance of it"""
        newnode = nodes.TryFinally(node.lineno, node.col_offset, parent)
        newnode.postinit(
            [self.visit(child, newnode) for child in node.body],
            [self.visit(n, newnode) for n in node.finalbody],
        )
        return newnode

    def visit_tuple(self, node: "ast.Tuple", parent: NodeNG) -> nodes.Tuple:
        """visit a Tuple node by returning a fresh instance of it"""
        context = self._get_context(node)
        newnode = nodes.Tuple(
            ctx=context, lineno=node.lineno, col_offset=node.col_offset, parent=parent
        )
        newnode.postinit([self.visit(child, newnode) for child in node.elts])
        return newnode

    def visit_unaryop(self, node: "ast.UnaryOp", parent: NodeNG) -> nodes.UnaryOp:
        """visit a UnaryOp node by returning a fresh instance of it"""
        newnode = nodes.UnaryOp(
            self._parser_module.unary_op_classes[node.op.__class__],
            node.lineno,
            node.col_offset,
            parent,
        )
        newnode.postinit(self.visit(node.operand, newnode))
        return newnode

    def visit_while(self, node: "ast.While", parent: NodeNG) -> nodes.While:
        """visit a While node by returning a fresh instance of it"""
        newnode = nodes.While(node.lineno, node.col_offset, parent)
        newnode.postinit(
            self.visit(node.test, newnode),
            [self.visit(child, newnode) for child in node.body],
            [self.visit(child, newnode) for child in node.orelse],
        )
        return newnode

    @overload
    def _visit_with(
        self, cls: Type[nodes.With], node: "ast.With", parent: NodeNG
    ) -> nodes.With:
        ...

    @overload
    def _visit_with(
        self, cls: Type[nodes.AsyncWith], node: "ast.AsyncWith", parent: NodeNG
    ) -> nodes.AsyncWith:
        ...

    def _visit_with(
        self,
        cls: Type[T_With],
        node: Union["ast.With", "ast.AsyncWith"],
        parent: NodeNG,
    ) -> T_With:
        newnode = cls(node.lineno, node.col_offset, parent)

        def visit_child(child: "ast.withitem") -> Tuple[NodeNG, Optional[NodeNG]]:
            expr = self.visit(child.context_expr, newnode)
            var = self.visit(child.optional_vars, newnode)
            return expr, var

        type_annotation = self.check_type_comment(node, parent=newnode)
        newnode.postinit(
            items=[visit_child(child) for child in node.items],
            body=[self.visit(child, newnode) for child in node.body],
            type_annotation=type_annotation,
        )
        return newnode

    def visit_with(self, node: "ast.With", parent: NodeNG) -> NodeNG:
        return self._visit_with(nodes.With, node, parent)

    def visit_yield(self, node: "ast.Yield", parent: NodeNG) -> NodeNG:
        """visit a Yield node by returning a fresh instance of it"""
        newnode = nodes.Yield(node.lineno, node.col_offset, parent)
        if node.value is not None:
            newnode.postinit(self.visit(node.value, newnode))
        return newnode

    def visit_yieldfrom(self, node: "ast.YieldFrom", parent: NodeNG) -> NodeNG:
        newnode = nodes.YieldFrom(node.lineno, node.col_offset, parent)
        if node.value is not None:
            newnode.postinit(self.visit(node.value, newnode))
        return newnode

    def visit_match(self, node: "ast.Match", parent: NodeNG) -> nodes.Match:
        newnode = nodes.Match(node.lineno, node.col_offset, parent)
        newnode.postinit(
            subject=self.visit(node.subject, newnode),
            cases=[self.visit(case, newnode) for case in node.cases],
        )
        return newnode

    def visit_matchcase(
        self, node: "ast.match_case", parent: NodeNG
    ) -> nodes.MatchCase:
        newnode = nodes.MatchCase(parent=parent)
        newnode.postinit(
            pattern=self.visit(node.pattern, newnode),
            guard=self.visit(node.guard, newnode),
            body=[self.visit(child, newnode) for child in node.body],
        )
        return newnode

    def visit_matchvalue(
        self, node: "ast.MatchValue", parent: NodeNG
    ) -> nodes.MatchValue:
        newnode = nodes.MatchValue(node.lineno, node.col_offset, parent)
        newnode.postinit(value=self.visit(node.value, newnode))
        return newnode

    def visit_matchsingleton(
        self, node: "ast.MatchSingleton", parent: NodeNG
    ) -> nodes.MatchSingleton:
        return nodes.MatchSingleton(
            node.lineno, node.col_offset, parent, value=node.value
        )

    def visit_matchsequence(
        self, node: "ast.MatchSequence", parent: NodeNG
    ) -> nodes.MatchSequence:
        newnode = nodes.MatchSequence(node.lineno, node.col_offset, parent)
        newnode.postinit(
            patterns=[self.visit(pattern, newnode) for pattern in node.patterns]
        )
        return newnode

    def visit_matchmapping(
        self, node: "ast.MatchMapping", parent: NodeNG
    ) -> nodes.MatchMapping:
        newnode = nodes.MatchMapping(node.lineno, node.col_offset, parent)
        name_node: Optional[nodes.AssignName] = None
        if node.rest is not None:
            # Add AssignName node for 'node.rest'
            # https://bugs.python.org/issue43994
            name_node = nodes.AssignName(
                node.rest, node.lineno, node.col_offset, newnode
            )
            self._save_assignment(name_node)
        newnode.postinit(
            keys=[self.visit(child, newnode) for child in node.keys],
            patterns=[self.visit(pattern, newnode) for pattern in node.patterns],
            rest=name_node,
        )
        return newnode

    def visit_matchclass(
        self, node: "ast.MatchClass", parent: NodeNG
    ) -> nodes.MatchClass:
        newnode = nodes.MatchClass(node.lineno, node.col_offset, parent)
        newnode.postinit(
            cls=self.visit(node.cls, newnode),
            patterns=[self.visit(pattern, newnode) for pattern in node.patterns],
            kwd_attrs=node.kwd_attrs,
            kwd_patterns=[
                self.visit(pattern, newnode) for pattern in node.kwd_patterns
            ],
        )
        return newnode

    def visit_matchstar(self, node: "ast.MatchStar", parent: NodeNG) -> nodes.MatchStar:
        newnode = nodes.MatchStar(node.lineno, node.col_offset, parent)
        name_node: Optional[nodes.AssignName] = None
        if node.name is not None:
            # Add AssignName node for 'node.name'
            # https://bugs.python.org/issue43994
            name_node = nodes.AssignName(
                node.name, node.lineno, node.col_offset, newnode
            )
            self._save_assignment(name_node)
        newnode.postinit(name=name_node)
        return newnode

    def visit_matchas(self, node: "ast.MatchAs", parent: NodeNG) -> nodes.MatchAs:
        newnode = nodes.MatchAs(node.lineno, node.col_offset, parent)
        name_node: Optional[nodes.AssignName] = None
        if node.name is not None:
            # Add AssignName node for 'node.name'
            # https://bugs.python.org/issue43994
            name_node = nodes.AssignName(
                node.name, node.lineno, node.col_offset, newnode
            )
            self._save_assignment(name_node)
        newnode.postinit(
            pattern=self.visit(node.pattern, newnode),
            name=name_node,
        )
        return newnode

    def visit_matchor(self, node: "ast.MatchOr", parent: NodeNG) -> nodes.MatchOr:
        newnode = nodes.MatchOr(node.lineno, node.col_offset, parent)
        newnode.postinit(
            patterns=[self.visit(pattern, newnode) for pattern in node.patterns]
        )
        return newnode<|MERGE_RESOLUTION|>--- conflicted
+++ resolved
@@ -1111,14 +1111,9 @@
     def visit_import(self, node: "ast.Import", parent: NodeNG) -> nodes.Import:
         """visit a Import node by returning a fresh instance of it"""
         newnode = nodes.Import(
-<<<<<<< HEAD
-            getattr(node, "lineno", None),
-            getattr(node, "col_offset", None),
-=======
             names,
             node.lineno,
             node.col_offset,
->>>>>>> 8757078c
             parent,
         )
         newnode.postinit(
