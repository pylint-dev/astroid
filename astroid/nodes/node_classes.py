# Licensed under the LGPL: https://www.gnu.org/licenses/old-licenses/lgpl-2.1.en.html
# For details: https://github.com/PyCQA/astroid/blob/main/LICENSE
# Copyright (c) https://github.com/PyCQA/astroid/blob/main/CONTRIBUTORS.txt

"""Module for some node classes. More nodes in scoped_nodes.py"""

from __future__ import annotations

import abc
import itertools
import sys
import typing
import warnings
from collections.abc import Generator
from functools import lru_cache
from typing import TYPE_CHECKING, Any, Callable, ClassVar, Optional, TypeVar, Union

from astroid import decorators, util
from astroid.bases import Instance, _infer_stmts
from astroid.const import Context
from astroid.context import InferenceContext
from astroid.exceptions import (
    AstroidIndexError,
    AstroidTypeError,
    InferenceError,
    NoDefault,
    ParentMissingError,
)
from astroid.manager import AstroidManager
from astroid.nodes import _base_nodes
from astroid.nodes.const import OP_PRECEDENCE
from astroid.nodes.node_ng import NodeNG
from astroid.typing import (
    ConstFactoryResult,
    InferenceErrorInfo,
    InferenceResult,
    SuccessfulInferenceResult,
)

if sys.version_info >= (3, 8):
    from typing import Literal
else:
    from typing_extensions import Literal

if TYPE_CHECKING:
    from astroid import nodes
    from astroid.nodes import LocalsDictNodeNG

if sys.version_info >= (3, 8):
    from functools import cached_property
else:
    from astroid.decorators import cachedproperty as cached_property


def _is_const(value):
    return isinstance(value, tuple(CONST_CLS))


_NodesT = TypeVar("_NodesT", bound=NodeNG)
_BadOpMessageT = TypeVar("_BadOpMessageT", bound=util.BadOperationMessage)

AssignedStmtsPossibleNode = Union["List", "Tuple", "AssignName", "AssignAttr", None]
AssignedStmtsCall = Callable[
    [
        _NodesT,
        AssignedStmtsPossibleNode,
        Optional[InferenceContext],
        Optional[typing.List[int]],
    ],
    Any,
]
InferLHS = Callable[
    [_NodesT, Optional[InferenceContext]],
    typing.Generator[InferenceResult, None, Optional[InferenceErrorInfo]],
]
<<<<<<< HEAD
InferUnaryOp = Callable[[_NodesT, str], ConstFactoryResult]
=======
InferBinaryOperation = Callable[
    [_NodesT, Optional[InferenceContext]],
    typing.Generator[Union[InferenceResult, _BadOpMessageT], None, None],
]
>>>>>>> 8e7174a9


@decorators.raise_if_nothing_inferred
def unpack_infer(stmt, context=None):
    """recursively generate nodes inferred by the given statement.
    If the inferred value is a list or a tuple, recurse on the elements
    """
    if isinstance(stmt, (List, Tuple)):
        for elt in stmt.elts:
            if elt is util.Uninferable:
                yield elt
                continue
            yield from unpack_infer(elt, context)
        return dict(node=stmt, context=context)
    # if inferred is a final node, return it and stop
    inferred = next(stmt.infer(context), util.Uninferable)
    if inferred is stmt:
        yield inferred
        return dict(node=stmt, context=context)
    # else, infer recursively, except Uninferable object that should be returned as is
    for inferred in stmt.infer(context):
        if inferred is util.Uninferable:
            yield inferred
        else:
            yield from unpack_infer(inferred, context)

    return dict(node=stmt, context=context)


def are_exclusive(stmt1, stmt2, exceptions: list[str] | None = None) -> bool:
    """return true if the two given statements are mutually exclusive

    `exceptions` may be a list of exception names. If specified, discard If
    branches and check one of the statement is in an exception handler catching
    one of the given exceptions.

    algorithm :
     1) index stmt1's parents
     2) climb among stmt2's parents until we find a common parent
     3) if the common parent is a If or TryExcept statement, look if nodes are
        in exclusive branches
    """
    # index stmt1's parents
    stmt1_parents = {}
    children = {}
    previous = stmt1
    for node in stmt1.node_ancestors():
        stmt1_parents[node] = 1
        children[node] = previous
        previous = node
    # climb among stmt2's parents until we find a common parent
    previous = stmt2
    for node in stmt2.node_ancestors():
        if node in stmt1_parents:
            # if the common parent is a If or TryExcept statement, look if
            # nodes are in exclusive branches
            if isinstance(node, If) and exceptions is None:
                if (
                    node.locate_child(previous)[1]
                    is not node.locate_child(children[node])[1]
                ):
                    return True
            elif isinstance(node, TryExcept):
                c2attr, c2node = node.locate_child(previous)
                c1attr, c1node = node.locate_child(children[node])
                if c1node is not c2node:
                    first_in_body_caught_by_handlers = (
                        c2attr == "handlers"
                        and c1attr == "body"
                        and previous.catch(exceptions)
                    )
                    second_in_body_caught_by_handlers = (
                        c2attr == "body"
                        and c1attr == "handlers"
                        and children[node].catch(exceptions)
                    )
                    first_in_else_other_in_handlers = (
                        c2attr == "handlers" and c1attr == "orelse"
                    )
                    second_in_else_other_in_handlers = (
                        c2attr == "orelse" and c1attr == "handlers"
                    )
                    if any(
                        (
                            first_in_body_caught_by_handlers,
                            second_in_body_caught_by_handlers,
                            first_in_else_other_in_handlers,
                            second_in_else_other_in_handlers,
                        )
                    ):
                        return True
                elif c2attr == "handlers" and c1attr == "handlers":
                    return previous is not children[node]
            return False
        previous = node
    return False


# getitem() helpers.

_SLICE_SENTINEL = object()


def _slice_value(index, context=None):
    """Get the value of the given slice index."""

    if isinstance(index, Const):
        if isinstance(index.value, (int, type(None))):
            return index.value
    elif index is None:
        return None
    else:
        # Try to infer what the index actually is.
        # Since we can't return all the possible values,
        # we'll stop at the first possible value.
        try:
            inferred = next(index.infer(context=context))
        except (InferenceError, StopIteration):
            pass
        else:
            if isinstance(inferred, Const):
                if isinstance(inferred.value, (int, type(None))):
                    return inferred.value

    # Use a sentinel, because None can be a valid
    # value that this function can return,
    # as it is the case for unspecified bounds.
    return _SLICE_SENTINEL


def _infer_slice(node, context=None):
    lower = _slice_value(node.lower, context)
    upper = _slice_value(node.upper, context)
    step = _slice_value(node.step, context)
    if all(elem is not _SLICE_SENTINEL for elem in (lower, upper, step)):
        return slice(lower, upper, step)

    raise AstroidTypeError(
        message="Could not infer slice used in subscript",
        node=node,
        index=node.parent,
        context=context,
    )


def _container_getitem(instance, elts, index, context=None):
    """Get a slice or an item, using the given *index*, for the given sequence."""
    try:
        if isinstance(index, Slice):
            index_slice = _infer_slice(index, context=context)
            new_cls = instance.__class__()
            new_cls.elts = elts[index_slice]
            new_cls.parent = instance.parent
            return new_cls
        if isinstance(index, Const):
            return elts[index.value]
    except IndexError as exc:
        raise AstroidIndexError(
            message="Index {index!s} out of range",
            node=instance,
            index=index,
            context=context,
        ) from exc
    except TypeError as exc:
        raise AstroidTypeError(
            message="Type error {error!r}", node=instance, index=index, context=context
        ) from exc

    raise AstroidTypeError(f"Could not use {index} as subscript index")


class BaseContainer(_base_nodes.ParentAssignNode, Instance, metaclass=abc.ABCMeta):
    """Base class for Set, FrozenSet, Tuple and List."""

    _astroid_fields = ("elts",)

    def __init__(
        self,
        lineno: int | None = None,
        col_offset: int | None = None,
        parent: NodeNG | None = None,
        *,
        end_lineno: int | None = None,
        end_col_offset: int | None = None,
    ) -> None:
        """
        :param lineno: The line that this node appears on in the source code.

        :param col_offset: The column that this node appears on in the
            source code.

        :param parent: The parent node in the syntax tree.

        :param end_lineno: The last line this node appears on in the source code.

        :param end_col_offset: The end column this node appears on in the
            source code. Note: This is after the last symbol.
        """
        self.elts: list[NodeNG] = []
        """The elements in the node."""

        super().__init__(
            lineno=lineno,
            col_offset=col_offset,
            end_lineno=end_lineno,
            end_col_offset=end_col_offset,
            parent=parent,
        )

    def postinit(self, elts: list[NodeNG]) -> None:
        """Do some setup after initialisation.

        :param elts: The list of elements the that node contains.
        """
        self.elts = elts

    @classmethod
    def from_elements(cls, elts=None):
        """Create a node of this type from the given list of elements.

        :param elts: The list of elements that the node should contain.
        :type elts: list(NodeNG)

        :returns: A new node containing the given elements.
        :rtype: NodeNG
        """
        node = cls()
        if elts is None:
            node.elts = []
        else:
            node.elts = [const_factory(e) if _is_const(e) else e for e in elts]
        return node

    def itered(self):
        """An iterator over the elements this node contains.

        :returns: The contents of this node.
        :rtype: iterable(NodeNG)
        """
        return self.elts

    def bool_value(self, context=None):
        """Determine the boolean value of this node.

        :returns: The boolean value of this node.
        :rtype: bool or Uninferable
        """
        return bool(self.elts)

    @abc.abstractmethod
    def pytype(self):
        """Get the name of the type that this node represents.

        :returns: The name of the type.
        :rtype: str
        """

    def get_children(self):
        yield from self.elts


# TODO: Move into _base_nodes. Blocked by import of _infer_stmts from bases.
class LookupMixIn(NodeNG):
    """Mixin to look up a name in the right scope."""

    @lru_cache()  # noqa
    def lookup(self, name: str) -> tuple[LocalsDictNodeNG, list[NodeNG]]:
        """Lookup where the given variable is assigned.

        The lookup starts from self's scope. If self is not a frame itself
        and the name is found in the inner frame locals, statements will be
        filtered to remove ignorable statements according to self's location.

        :param name: The name of the variable to find assignments for.

        :returns: The scope node and the list of assignments associated to the
            given name according to the scope where it has been found (locals,
            globals or builtin).
        """
        return self.scope().scope_lookup(self, name)

    def ilookup(self, name):
        """Lookup the inferred values of the given variable.

        :param name: The variable name to find values for.
        :type name: str

        :returns: The inferred values of the statements returned from
            :meth:`lookup`.
        :rtype: iterable
        """
        frame, stmts = self.lookup(name)
        context = InferenceContext()
        return _infer_stmts(stmts, context, frame)


# Name classes


class AssignName(_base_nodes.NoChildrenNode, LookupMixIn, _base_nodes.ParentAssignNode):
    """Variation of :class:`ast.Assign` representing assignment to a name.

    An :class:`AssignName` is the name of something that is assigned to.
    This includes variables defined in a function signature or in a loop.

    >>> import astroid
    >>> node = astroid.extract_node('variable = range(10)')
    >>> node
    <Assign l.1 at 0x7effe1db8550>
    >>> list(node.get_children())
    [<AssignName.variable l.1 at 0x7effe1db8748>, <Call l.1 at 0x7effe1db8630>]
    >>> list(node.get_children())[0].as_string()
    'variable'
    """

    _other_fields = ("name",)

    infer_lhs: ClassVar[InferLHS[AssignName]]

    @decorators.deprecate_default_argument_values(name="str")
    def __init__(
        self,
        name: str | None = None,
        lineno: int | None = None,
        col_offset: int | None = None,
        parent: NodeNG | None = None,
        *,
        end_lineno: int | None = None,
        end_col_offset: int | None = None,
    ) -> None:
        """
        :param name: The name that is assigned to.

        :param lineno: The line that this node appears on in the source code.

        :param col_offset: The column that this node appears on in the
            source code.

        :param parent: The parent node in the syntax tree.

        :param end_lineno: The last line this node appears on in the source code.

        :param end_col_offset: The end column this node appears on in the
            source code. Note: This is after the last symbol.
        """
        self.name: str | None = name
        """The name that is assigned to."""

        super().__init__(
            lineno=lineno,
            col_offset=col_offset,
            end_lineno=end_lineno,
            end_col_offset=end_col_offset,
            parent=parent,
        )

    assigned_stmts: ClassVar[AssignedStmtsCall[AssignName]]
    """Returns the assigned statement (non inferred) according to the assignment type.
    See astroid/protocols.py for actual implementation.
    """


class DelName(_base_nodes.NoChildrenNode, LookupMixIn, _base_nodes.ParentAssignNode):
    """Variation of :class:`ast.Delete` representing deletion of a name.

    A :class:`DelName` is the name of something that is deleted.

    >>> import astroid
    >>> node = astroid.extract_node("del variable #@")
    >>> list(node.get_children())
    [<DelName.variable l.1 at 0x7effe1da4d30>]
    >>> list(node.get_children())[0].as_string()
    'variable'
    """

    _other_fields = ("name",)

    @decorators.deprecate_default_argument_values(name="str")
    def __init__(
        self,
        name: str | None = None,
        lineno: int | None = None,
        col_offset: int | None = None,
        parent: NodeNG | None = None,
        *,
        end_lineno: int | None = None,
        end_col_offset: int | None = None,
    ) -> None:
        """
        :param name: The name that is being deleted.

        :param lineno: The line that this node appears on in the source code.

        :param col_offset: The column that this node appears on in the
            source code.

        :param parent: The parent node in the syntax tree.

        :param end_lineno: The last line this node appears on in the source code.

        :param end_col_offset: The end column this node appears on in the
            source code. Note: This is after the last symbol.
        """
        self.name: str | None = name
        """The name that is being deleted."""

        super().__init__(
            lineno=lineno,
            col_offset=col_offset,
            end_lineno=end_lineno,
            end_col_offset=end_col_offset,
            parent=parent,
        )


class Name(_base_nodes.NoChildrenNode, LookupMixIn):
    """Class representing an :class:`ast.Name` node.

    A :class:`Name` node is something that is named, but not covered by
    :class:`AssignName` or :class:`DelName`.

    >>> import astroid
    >>> node = astroid.extract_node('range(10)')
    >>> node
    <Call l.1 at 0x7effe1db8710>
    >>> list(node.get_children())
    [<Name.range l.1 at 0x7effe1db86a0>, <Const.int l.1 at 0x7effe1db8518>]
    >>> list(node.get_children())[0].as_string()
    'range'
    """

    _other_fields = ("name",)

    @decorators.deprecate_default_argument_values(name="str")
    def __init__(
        self,
        name: str | None = None,
        lineno: int | None = None,
        col_offset: int | None = None,
        parent: NodeNG | None = None,
        *,
        end_lineno: int | None = None,
        end_col_offset: int | None = None,
    ) -> None:
        """
        :param name: The name that this node refers to.

        :param lineno: The line that this node appears on in the source code.

        :param col_offset: The column that this node appears on in the
            source code.

        :param parent: The parent node in the syntax tree.

        :param end_lineno: The last line this node appears on in the source code.

        :param end_col_offset: The end column this node appears on in the
            source code. Note: This is after the last symbol.
        """
        self.name: str | None = name
        """The name that this node refers to."""

        super().__init__(
            lineno=lineno,
            col_offset=col_offset,
            end_lineno=end_lineno,
            end_col_offset=end_col_offset,
            parent=parent,
        )

    def _get_name_nodes(self):
        yield self

        for child_node in self.get_children():
            yield from child_node._get_name_nodes()


class Arguments(_base_nodes.AssignTypeNode):
    """Class representing an :class:`ast.arguments` node.

    An :class:`Arguments` node represents that arguments in a
    function definition.

    >>> import astroid
    >>> node = astroid.extract_node('def foo(bar): pass')
    >>> node
    <FunctionDef.foo l.1 at 0x7effe1db8198>
    >>> node.args
    <Arguments l.1 at 0x7effe1db82e8>
    """

    # Python 3.4+ uses a different approach regarding annotations,
    # each argument is a new class, _ast.arg, which exposes an
    # 'annotation' attribute. In astroid though, arguments are exposed
    # as is in the Arguments node and the only way to expose annotations
    # is by using something similar with Python 3.3:
    #  - we expose 'varargannotation' and 'kwargannotation' of annotations
    #    of varargs and kwargs.
    #  - we expose 'annotation', a list with annotations for
    #    for each normal argument. If an argument doesn't have an
    #    annotation, its value will be None.
    _astroid_fields = (
        "args",
        "defaults",
        "kwonlyargs",
        "posonlyargs",
        "posonlyargs_annotations",
        "kw_defaults",
        "annotations",
        "varargannotation",
        "kwargannotation",
        "kwonlyargs_annotations",
        "type_comment_args",
        "type_comment_kwonlyargs",
        "type_comment_posonlyargs",
    )

    _other_fields = ("vararg", "kwarg")

    lineno: None
    col_offset: None
    end_lineno: None
    end_col_offset: None

    def __init__(
        self,
        vararg: str | None = None,
        kwarg: str | None = None,
        parent: NodeNG | None = None,
    ) -> None:
        """
        :param vararg: The name of the variable length arguments.

        :param kwarg: The name of the variable length keyword arguments.

        :param parent: The parent node in the syntax tree.
        """
        super().__init__(parent=parent)

        self.vararg: str | None = vararg  # can be None
        """The name of the variable length arguments."""

        self.kwarg: str | None = kwarg  # can be None
        """The name of the variable length keyword arguments."""

        self.args: list[AssignName] | None
        """The names of the required arguments.

        Can be None if the associated function does not have a retrievable
        signature and the arguments are therefore unknown.
        This can happen with (builtin) functions implemented in C that have
        incomplete signature information.
        """
        # TODO: Check if other attributes should also be None when
        # .args is None.

        self.defaults: list[NodeNG]
        """The default values for arguments that can be passed positionally."""

        self.kwonlyargs: list[AssignName]
        """The keyword arguments that cannot be passed positionally."""

        self.posonlyargs: list[AssignName] = []
        """The arguments that can only be passed positionally."""

        self.kw_defaults: list[NodeNG | None]
        """The default values for keyword arguments that cannot be passed positionally."""

        self.annotations: list[NodeNG | None]
        """The type annotations of arguments that can be passed positionally."""

        self.posonlyargs_annotations: list[NodeNG | None] = []
        """The type annotations of arguments that can only be passed positionally."""

        self.kwonlyargs_annotations: list[NodeNG | None] = []
        """The type annotations of arguments that cannot be passed positionally."""

        self.type_comment_args: list[NodeNG | None] = []
        """The type annotation, passed by a type comment, of each argument.

        If an argument does not have a type comment,
        the value for that argument will be None.
        """

        self.type_comment_kwonlyargs: list[NodeNG | None] = []
        """The type annotation, passed by a type comment, of each keyword only argument.

        If an argument does not have a type comment,
        the value for that argument will be None.
        """

        self.type_comment_posonlyargs: list[NodeNG | None] = []
        """The type annotation, passed by a type comment, of each positional argument.

        If an argument does not have a type comment,
        the value for that argument will be None.
        """

        self.varargannotation: NodeNG | None = None  # can be None
        """The type annotation for the variable length arguments."""

        self.kwargannotation: NodeNG | None = None  # can be None
        """The type annotation for the variable length keyword arguments."""

    # pylint: disable=too-many-arguments
    def postinit(
        self,
        args: list[AssignName] | None,
        defaults: list[NodeNG],
        kwonlyargs: list[AssignName],
        kw_defaults: list[NodeNG | None],
        annotations: list[NodeNG | None],
        posonlyargs: list[AssignName] | None = None,
        kwonlyargs_annotations: list[NodeNG | None] | None = None,
        posonlyargs_annotations: list[NodeNG | None] | None = None,
        varargannotation: NodeNG | None = None,
        kwargannotation: NodeNG | None = None,
        type_comment_args: list[NodeNG | None] | None = None,
        type_comment_kwonlyargs: list[NodeNG | None] | None = None,
        type_comment_posonlyargs: list[NodeNG | None] | None = None,
    ) -> None:
        """Do some setup after initialisation.

        :param args: The names of the required arguments.

        :param defaults: The default values for arguments that can be passed
            positionally.

        :param kwonlyargs: The keyword arguments that cannot be passed
            positionally.

        :param posonlyargs: The arguments that can only be passed
            positionally.

        :param kw_defaults: The default values for keyword arguments that
            cannot be passed positionally.

        :param annotations: The type annotations of arguments that can be
            passed positionally.

        :param kwonlyargs_annotations: The type annotations of arguments that
            cannot be passed positionally. This should always be passed in
            Python 3.

        :param posonlyargs_annotations: The type annotations of arguments that
            can only be passed positionally. This should always be passed in
            Python 3.

        :param varargannotation: The type annotation for the variable length
            arguments.

        :param kwargannotation: The type annotation for the variable length
            keyword arguments.

        :param type_comment_args: The type annotation,
            passed by a type comment, of each argument.

        :param type_comment_args: The type annotation,
            passed by a type comment, of each keyword only argument.

        :param type_comment_args: The type annotation,
            passed by a type comment, of each positional argument.
        """
        self.args = args
        self.defaults = defaults
        self.kwonlyargs = kwonlyargs
        if posonlyargs is not None:
            self.posonlyargs = posonlyargs
        self.kw_defaults = kw_defaults
        self.annotations = annotations
        if kwonlyargs_annotations is not None:
            self.kwonlyargs_annotations = kwonlyargs_annotations
        if posonlyargs_annotations is not None:
            self.posonlyargs_annotations = posonlyargs_annotations
        self.varargannotation = varargannotation
        self.kwargannotation = kwargannotation
        if type_comment_args is not None:
            self.type_comment_args = type_comment_args
        if type_comment_kwonlyargs is not None:
            self.type_comment_kwonlyargs = type_comment_kwonlyargs
        if type_comment_posonlyargs is not None:
            self.type_comment_posonlyargs = type_comment_posonlyargs

    assigned_stmts: ClassVar[AssignedStmtsCall[Arguments]]
    """Returns the assigned statement (non inferred) according to the assignment type.
    See astroid/protocols.py for actual implementation.
    """

    def _infer_name(self, frame, name):
        if self.parent is frame:
            return name
        return None

    @cached_property
    def fromlineno(self):
        """The first line that this node appears on in the source code.

        :type: int or None
        """
        lineno = super().fromlineno
        return max(lineno, self.parent.fromlineno or 0)

    @cached_property
    def arguments(self):
        """Get all the arguments for this node, including positional only and positional and keyword"""
        return list(itertools.chain((self.posonlyargs or ()), self.args or ()))

    def format_args(self):
        """Get the arguments formatted as string.

        :returns: The formatted arguments.
        :rtype: str
        """
        result = []
        positional_only_defaults = []
        positional_or_keyword_defaults = self.defaults
        if self.defaults:
            args = self.args or []
            positional_or_keyword_defaults = self.defaults[-len(args) :]
            positional_only_defaults = self.defaults[: len(self.defaults) - len(args)]

        if self.posonlyargs:
            result.append(
                _format_args(
                    self.posonlyargs,
                    positional_only_defaults,
                    self.posonlyargs_annotations,
                )
            )
            result.append("/")
        if self.args:
            result.append(
                _format_args(
                    self.args,
                    positional_or_keyword_defaults,
                    getattr(self, "annotations", None),
                )
            )
        if self.vararg:
            result.append(f"*{self.vararg}")
        if self.kwonlyargs:
            if not self.vararg:
                result.append("*")
            result.append(
                _format_args(
                    self.kwonlyargs, self.kw_defaults, self.kwonlyargs_annotations
                )
            )
        if self.kwarg:
            result.append(f"**{self.kwarg}")
        return ", ".join(result)

    def default_value(self, argname):
        """Get the default value for an argument.

        :param argname: The name of the argument to get the default value for.
        :type argname: str

        :raises NoDefault: If there is no default value defined for the
            given argument.
        """
        args = self.arguments
        index = _find_arg(argname, args)[0]
        if index is not None:
            idx = index - (len(args) - len(self.defaults))
            if idx >= 0:
                return self.defaults[idx]
        index = _find_arg(argname, self.kwonlyargs)[0]
        if index is not None and self.kw_defaults[index] is not None:
            return self.kw_defaults[index]
        raise NoDefault(func=self.parent, name=argname)

    def is_argument(self, name):
        """Check if the given name is defined in the arguments.

        :param name: The name to check for.
        :type name: str

        :returns: True if the given name is defined in the arguments,
            False otherwise.
        :rtype: bool
        """
        if name == self.vararg:
            return True
        if name == self.kwarg:
            return True
        return (
            self.find_argname(name, rec=True)[1] is not None
            or self.kwonlyargs
            and _find_arg(name, self.kwonlyargs, rec=True)[1] is not None
        )

    def find_argname(self, argname, rec=False):
        """Get the index and :class:`AssignName` node for given name.

        :param argname: The name of the argument to search for.
        :type argname: str

        :param rec: Whether or not to include arguments in unpacked tuples
            in the search.
        :type rec: bool

        :returns: The index and node for the argument.
        :rtype: tuple(str or None, AssignName or None)
        """
        if self.arguments:
            return _find_arg(argname, self.arguments, rec)
        return None, None

    def get_children(self):
        yield from self.posonlyargs or ()

        for elt in self.posonlyargs_annotations:
            if elt is not None:
                yield elt

        yield from self.args or ()

        yield from self.defaults
        yield from self.kwonlyargs

        for elt in self.kw_defaults:
            if elt is not None:
                yield elt

        for elt in self.annotations:
            if elt is not None:
                yield elt

        if self.varargannotation is not None:
            yield self.varargannotation

        if self.kwargannotation is not None:
            yield self.kwargannotation

        for elt in self.kwonlyargs_annotations:
            if elt is not None:
                yield elt


def _find_arg(argname, args, rec=False):
    for i, arg in enumerate(args):
        if isinstance(arg, Tuple):
            if rec:
                found = _find_arg(argname, arg.elts)
                if found[0] is not None:
                    return found
        elif arg.name == argname:
            return i, arg
    return None, None


def _format_args(args, defaults=None, annotations=None):
    values = []
    if args is None:
        return ""
    if annotations is None:
        annotations = []
    if defaults is not None:
        default_offset = len(args) - len(defaults)
    packed = itertools.zip_longest(args, annotations)
    for i, (arg, annotation) in enumerate(packed):
        if isinstance(arg, Tuple):
            values.append(f"({_format_args(arg.elts)})")
        else:
            argname = arg.name
            default_sep = "="
            if annotation is not None:
                argname += ": " + annotation.as_string()
                default_sep = " = "
            values.append(argname)

            if defaults is not None and i >= default_offset:
                if defaults[i - default_offset] is not None:
                    values[-1] += default_sep + defaults[i - default_offset].as_string()
    return ", ".join(values)


class AssignAttr(_base_nodes.ParentAssignNode):
    """Variation of :class:`ast.Assign` representing assignment to an attribute.

    >>> import astroid
    >>> node = astroid.extract_node('self.attribute = range(10)')
    >>> node
    <Assign l.1 at 0x7effe1d521d0>
    >>> list(node.get_children())
    [<AssignAttr.attribute l.1 at 0x7effe1d52320>, <Call l.1 at 0x7effe1d522e8>]
    >>> list(node.get_children())[0].as_string()
    'self.attribute'
    """

    _astroid_fields = ("expr",)
    _other_fields = ("attrname",)

    infer_lhs: ClassVar[InferLHS[AssignAttr]]

    @decorators.deprecate_default_argument_values(attrname="str")
    def __init__(
        self,
        attrname: str | None = None,
        lineno: int | None = None,
        col_offset: int | None = None,
        parent: NodeNG | None = None,
        *,
        end_lineno: int | None = None,
        end_col_offset: int | None = None,
    ) -> None:
        """
        :param attrname: The name of the attribute being assigned to.

        :param lineno: The line that this node appears on in the source code.

        :param col_offset: The column that this node appears on in the
            source code.

        :param parent: The parent node in the syntax tree.

        :param end_lineno: The last line this node appears on in the source code.

        :param end_col_offset: The end column this node appears on in the
            source code. Note: This is after the last symbol.
        """
        self.expr: NodeNG | None = None
        """What has the attribute that is being assigned to."""

        self.attrname: str | None = attrname
        """The name of the attribute being assigned to."""

        super().__init__(
            lineno=lineno,
            col_offset=col_offset,
            end_lineno=end_lineno,
            end_col_offset=end_col_offset,
            parent=parent,
        )

    def postinit(self, expr: NodeNG | None = None) -> None:
        """Do some setup after initialisation.

        :param expr: What has the attribute that is being assigned to.
        """
        self.expr = expr

    assigned_stmts: ClassVar[AssignedStmtsCall[AssignAttr]]
    """Returns the assigned statement (non inferred) according to the assignment type.
    See astroid/protocols.py for actual implementation.
    """

    def get_children(self):
        yield self.expr


class Assert(_base_nodes.Statement):
    """Class representing an :class:`ast.Assert` node.

    An :class:`Assert` node represents an assert statement.

    >>> import astroid
    >>> node = astroid.extract_node('assert len(things) == 10, "Not enough things"')
    >>> node
    <Assert l.1 at 0x7effe1d527b8>
    """

    _astroid_fields = ("test", "fail")

    def __init__(
        self,
        lineno: int | None = None,
        col_offset: int | None = None,
        parent: NodeNG | None = None,
        *,
        end_lineno: int | None = None,
        end_col_offset: int | None = None,
    ) -> None:
        """
        :param lineno: The line that this node appears on in the source code.

        :param col_offset: The column that this node appears on in the
            source code.

        :param parent: The parent node in the syntax tree.

        :param end_lineno: The last line this node appears on in the source code.

        :param end_col_offset: The end column this node appears on in the
            source code. Note: This is after the last symbol.
        """
        self.test: NodeNG | None = None
        """The test that passes or fails the assertion."""

        self.fail: NodeNG | None = None  # can be None
        """The message shown when the assertion fails."""

        super().__init__(
            lineno=lineno,
            col_offset=col_offset,
            end_lineno=end_lineno,
            end_col_offset=end_col_offset,
            parent=parent,
        )

    def postinit(self, test: NodeNG | None = None, fail: NodeNG | None = None) -> None:
        """Do some setup after initialisation.

        :param test: The test that passes or fails the assertion.

        :param fail: The message shown when the assertion fails.
        """
        self.fail = fail
        self.test = test

    def get_children(self):
        yield self.test

        if self.fail is not None:
            yield self.fail


class Assign(_base_nodes.AssignTypeNode, _base_nodes.Statement):
    """Class representing an :class:`ast.Assign` node.

    An :class:`Assign` is a statement where something is explicitly
    asssigned to.

    >>> import astroid
    >>> node = astroid.extract_node('variable = range(10)')
    >>> node
    <Assign l.1 at 0x7effe1db8550>
    """

    _astroid_fields = ("targets", "value")
    _other_other_fields = ("type_annotation",)

    def __init__(
        self,
        lineno: int | None = None,
        col_offset: int | None = None,
        parent: NodeNG | None = None,
        *,
        end_lineno: int | None = None,
        end_col_offset: int | None = None,
    ) -> None:
        """
        :param lineno: The line that this node appears on in the source code.

        :param col_offset: The column that this node appears on in the
            source code.

        :param parent: The parent node in the syntax tree.

        :param end_lineno: The last line this node appears on in the source code.

        :param end_col_offset: The end column this node appears on in the
            source code. Note: This is after the last symbol.
        """
        self.targets: list[NodeNG] = []
        """What is being assigned to."""

        self.value: NodeNG | None = None
        """The value being assigned to the variables."""

        self.type_annotation: NodeNG | None = None  # can be None
        """If present, this will contain the type annotation passed by a type comment"""

        super().__init__(
            lineno=lineno,
            col_offset=col_offset,
            end_lineno=end_lineno,
            end_col_offset=end_col_offset,
            parent=parent,
        )

    def postinit(
        self,
        targets: list[NodeNG] | None = None,
        value: NodeNG | None = None,
        type_annotation: NodeNG | None = None,
    ) -> None:
        """Do some setup after initialisation.

        :param targets: What is being assigned to.
        :param value: The value being assigned to the variables.
        :param type_annotation:
        """
        if targets is not None:
            self.targets = targets
        self.value = value
        self.type_annotation = type_annotation

    assigned_stmts: ClassVar[AssignedStmtsCall[Assign]]
    """Returns the assigned statement (non inferred) according to the assignment type.
    See astroid/protocols.py for actual implementation.
    """

    def get_children(self):
        yield from self.targets

        yield self.value

    @decorators.cached
    def _get_assign_nodes(self):
        return [self] + list(self.value._get_assign_nodes())

    def _get_yield_nodes_skip_lambdas(self):
        yield from self.value._get_yield_nodes_skip_lambdas()


class AnnAssign(_base_nodes.AssignTypeNode, _base_nodes.Statement):
    """Class representing an :class:`ast.AnnAssign` node.

    An :class:`AnnAssign` is an assignment with a type annotation.

    >>> import astroid
    >>> node = astroid.extract_node('variable: List[int] = range(10)')
    >>> node
    <AnnAssign l.1 at 0x7effe1d4c630>
    """

    _astroid_fields = ("target", "annotation", "value")
    _other_fields = ("simple",)

    def __init__(
        self,
        lineno: int | None = None,
        col_offset: int | None = None,
        parent: NodeNG | None = None,
        *,
        end_lineno: int | None = None,
        end_col_offset: int | None = None,
    ) -> None:
        """
        :param lineno: The line that this node appears on in the source code.

        :param col_offset: The column that this node appears on in the
            source code.

        :param parent: The parent node in the syntax tree.

        :param end_lineno: The last line this node appears on in the source code.

        :param end_col_offset: The end column this node appears on in the
            source code. Note: This is after the last symbol.
        """
        self.target: NodeNG | None = None
        """What is being assigned to."""

        self.annotation: NodeNG | None = None
        """The type annotation of what is being assigned to."""

        self.value: NodeNG | None = None  # can be None
        """The value being assigned to the variables."""

        self.simple: int | None = None
        """Whether :attr:`target` is a pure name or a complex statement."""

        super().__init__(
            lineno=lineno,
            col_offset=col_offset,
            end_lineno=end_lineno,
            end_col_offset=end_col_offset,
            parent=parent,
        )

    def postinit(
        self,
        target: NodeNG,
        annotation: NodeNG,
        simple: int,
        value: NodeNG | None = None,
    ) -> None:
        """Do some setup after initialisation.

        :param target: What is being assigned to.

        :param annotation: The type annotation of what is being assigned to.

        :param simple: Whether :attr:`target` is a pure name
            or a complex statement.

        :param value: The value being assigned to the variables.
        """
        self.target = target
        self.annotation = annotation
        self.value = value
        self.simple = simple

    assigned_stmts: ClassVar[AssignedStmtsCall[AnnAssign]]
    """Returns the assigned statement (non inferred) according to the assignment type.
    See astroid/protocols.py for actual implementation.
    """

    def get_children(self):
        yield self.target
        yield self.annotation

        if self.value is not None:
            yield self.value


class AugAssign(_base_nodes.AssignTypeNode, _base_nodes.Statement):
    """Class representing an :class:`ast.AugAssign` node.

    An :class:`AugAssign` is an assignment paired with an operator.

    >>> import astroid
    >>> node = astroid.extract_node('variable += 1')
    >>> node
    <AugAssign l.1 at 0x7effe1db4d68>
    """

    _astroid_fields = ("target", "value")
    _other_fields = ("op",)

    @decorators.deprecate_default_argument_values(op="str")
    def __init__(
        self,
        op: str | None = None,
        lineno: int | None = None,
        col_offset: int | None = None,
        parent: NodeNG | None = None,
        *,
        end_lineno: int | None = None,
        end_col_offset: int | None = None,
    ) -> None:
        """
        :param op: The operator that is being combined with the assignment.
            This includes the equals sign.

        :param lineno: The line that this node appears on in the source code.

        :param col_offset: The column that this node appears on in the
            source code.

        :param parent: The parent node in the syntax tree.

        :param end_lineno: The last line this node appears on in the source code.

        :param end_col_offset: The end column this node appears on in the
            source code. Note: This is after the last symbol.
        """
        self.target: NodeNG | None = None
        """What is being assigned to."""

        self.op: str | None = op
        """The operator that is being combined with the assignment.

        This includes the equals sign.
        """

        self.value: NodeNG | None = None
        """The value being assigned to the variable."""

        super().__init__(
            lineno=lineno,
            col_offset=col_offset,
            end_lineno=end_lineno,
            end_col_offset=end_col_offset,
            parent=parent,
        )

    def postinit(
        self, target: NodeNG | None = None, value: NodeNG | None = None
    ) -> None:
        """Do some setup after initialisation.

        :param target: What is being assigned to.

        :param value: The value being assigned to the variable.
        """
        self.target = target
        self.value = value

    assigned_stmts: ClassVar[AssignedStmtsCall[AugAssign]]
    """Returns the assigned statement (non inferred) according to the assignment type.
    See astroid/protocols.py for actual implementation.
    """

    # This is set by inference.py
    _infer_augassign: ClassVar[
        InferBinaryOperation[AugAssign, util.BadBinaryOperationMessage]
    ]

    def type_errors(self, context=None):
        """Get a list of type errors which can occur during inference.

        Each TypeError is represented by a :class:`BadBinaryOperationMessage` ,
        which holds the original exception.

        :returns: The list of possible type errors.
        :rtype: list(BadBinaryOperationMessage)
        """
        try:
            results = self._infer_augassign(context=context)
            return [
                result
                for result in results
                if isinstance(result, util.BadBinaryOperationMessage)
            ]
        except InferenceError:
            return []

    def get_children(self):
        yield self.target
        yield self.value

    def _get_yield_nodes_skip_lambdas(self):
        """An AugAssign node can contain a Yield node in the value"""
        yield from self.value._get_yield_nodes_skip_lambdas()
        yield from super()._get_yield_nodes_skip_lambdas()


class BinOp(NodeNG):
    """Class representing an :class:`ast.BinOp` node.

    A :class:`BinOp` node is an application of a binary operator.

    >>> import astroid
    >>> node = astroid.extract_node('a + b')
    >>> node
    <BinOp l.1 at 0x7f23b2e8cfd0>
    """

    _astroid_fields = ("left", "right")
    _other_fields = ("op",)

    @decorators.deprecate_default_argument_values(op="str")
    def __init__(
        self,
        op: str | None = None,
        lineno: int | None = None,
        col_offset: int | None = None,
        parent: NodeNG | None = None,
        *,
        end_lineno: int | None = None,
        end_col_offset: int | None = None,
    ) -> None:
        """
        :param op: The operator.

        :param lineno: The line that this node appears on in the source code.

        :param col_offset: The column that this node appears on in the
            source code.

        :param parent: The parent node in the syntax tree.

        :param end_lineno: The last line this node appears on in the source code.

        :param end_col_offset: The end column this node appears on in the
            source code. Note: This is after the last symbol.
        """
        self.left: NodeNG | None = None
        """What is being applied to the operator on the left side."""

        self.op: str | None = op
        """The operator."""

        self.right: NodeNG | None = None
        """What is being applied to the operator on the right side."""

        super().__init__(
            lineno=lineno,
            col_offset=col_offset,
            end_lineno=end_lineno,
            end_col_offset=end_col_offset,
            parent=parent,
        )

    def postinit(self, left: NodeNG | None = None, right: NodeNG | None = None) -> None:
        """Do some setup after initialisation.

        :param left: What is being applied to the operator on the left side.

        :param right: What is being applied to the operator on the right side.
        """
        self.left = left
        self.right = right

    # This is set by inference.py
    _infer_binop: ClassVar[InferBinaryOperation[BinOp, util.BadBinaryOperationMessage]]

    def type_errors(self, context=None):
        """Get a list of type errors which can occur during inference.

        Each TypeError is represented by a :class:`BadBinaryOperationMessage`,
        which holds the original exception.

        :returns: The list of possible type errors.
        :rtype: list(BadBinaryOperationMessage)
        """
        try:
            results = self._infer_binop(context=context)
            return [
                result
                for result in results
                if isinstance(result, util.BadBinaryOperationMessage)
            ]
        except InferenceError:
            return []

    def get_children(self):
        yield self.left
        yield self.right

    def op_precedence(self):
        return OP_PRECEDENCE[self.op]

    def op_left_associative(self):
        # 2**3**4 == 2**(3**4)
        return self.op != "**"


class BoolOp(NodeNG):
    """Class representing an :class:`ast.BoolOp` node.

    A :class:`BoolOp` is an application of a boolean operator.

    >>> import astroid
    >>> node = astroid.extract_node('a and b')
    >>> node
    <BinOp l.1 at 0x7f23b2e71c50>
    """

    _astroid_fields = ("values",)
    _other_fields = ("op",)

    @decorators.deprecate_default_argument_values(op="str")
    def __init__(
        self,
        op: str | None = None,
        lineno: int | None = None,
        col_offset: int | None = None,
        parent: NodeNG | None = None,
        *,
        end_lineno: int | None = None,
        end_col_offset: int | None = None,
    ) -> None:
        """
        :param op: The operator.

        :param lineno: The line that this node appears on in the source code.

        :param col_offset: The column that this node appears on in the
            source code.

        :param parent: The parent node in the syntax tree.

        :param end_lineno: The last line this node appears on in the source code.

        :param end_col_offset: The end column this node appears on in the
            source code. Note: This is after the last symbol.
        """
        self.op: str | None = op
        """The operator."""

        self.values: list[NodeNG] = []
        """The values being applied to the operator."""

        super().__init__(
            lineno=lineno,
            col_offset=col_offset,
            end_lineno=end_lineno,
            end_col_offset=end_col_offset,
            parent=parent,
        )

    def postinit(self, values: list[NodeNG] | None = None) -> None:
        """Do some setup after initialisation.

        :param values: The values being applied to the operator.
        """
        if values is not None:
            self.values = values

    def get_children(self):
        yield from self.values

    def op_precedence(self):
        return OP_PRECEDENCE[self.op]


class Break(_base_nodes.NoChildrenNode, _base_nodes.Statement):
    """Class representing an :class:`ast.Break` node.

    >>> import astroid
    >>> node = astroid.extract_node('break')
    >>> node
    <Break l.1 at 0x7f23b2e9e5c0>
    """


class Call(NodeNG):
    """Class representing an :class:`ast.Call` node.

    A :class:`Call` node is a call to a function, method, etc.

    >>> import astroid
    >>> node = astroid.extract_node('function()')
    >>> node
    <Call l.1 at 0x7f23b2e71eb8>
    """

    _astroid_fields = ("func", "args", "keywords")

    def __init__(
        self,
        lineno: int | None = None,
        col_offset: int | None = None,
        parent: NodeNG | None = None,
        *,
        end_lineno: int | None = None,
        end_col_offset: int | None = None,
    ) -> None:
        """
        :param lineno: The line that this node appears on in the source code.

        :param col_offset: The column that this node appears on in the
            source code.

        :param parent: The parent node in the syntax tree.

        :param end_lineno: The last line this node appears on in the source code.

        :param end_col_offset: The end column this node appears on in the
            source code. Note: This is after the last symbol.
        """
        self.func: NodeNG | None = None
        """What is being called."""

        self.args: list[NodeNG] = []
        """The positional arguments being given to the call."""

        self.keywords: list[Keyword] = []
        """The keyword arguments being given to the call."""

        super().__init__(
            lineno=lineno,
            col_offset=col_offset,
            end_lineno=end_lineno,
            end_col_offset=end_col_offset,
            parent=parent,
        )

    def postinit(
        self,
        func: NodeNG | None = None,
        args: list[NodeNG] | None = None,
        keywords: list[Keyword] | None = None,
    ) -> None:
        """Do some setup after initialisation.

        :param func: What is being called.

        :param args: The positional arguments being given to the call.

        :param keywords: The keyword arguments being given to the call.
        """
        self.func = func
        if args is not None:
            self.args = args
        if keywords is not None:
            self.keywords = keywords

    @property
    def starargs(self) -> list[Starred]:
        """The positional arguments that unpack something."""
        return [arg for arg in self.args if isinstance(arg, Starred)]

    @property
    def kwargs(self) -> list[Keyword]:
        """The keyword arguments that unpack something."""
        return [keyword for keyword in self.keywords if keyword.arg is None]

    def get_children(self):
        yield self.func

        yield from self.args

        yield from self.keywords


class Compare(NodeNG):
    """Class representing an :class:`ast.Compare` node.

    A :class:`Compare` node indicates a comparison.

    >>> import astroid
    >>> node = astroid.extract_node('a <= b <= c')
    >>> node
    <Compare l.1 at 0x7f23b2e9e6d8>
    >>> node.ops
    [('<=', <Name.b l.1 at 0x7f23b2e9e2b0>), ('<=', <Name.c l.1 at 0x7f23b2e9e390>)]
    """

    _astroid_fields = ("left", "ops")

    def __init__(
        self,
        lineno: int | None = None,
        col_offset: int | None = None,
        parent: NodeNG | None = None,
        *,
        end_lineno: int | None = None,
        end_col_offset: int | None = None,
    ) -> None:
        """
        :param lineno: The line that this node appears on in the source code.

        :param col_offset: The column that this node appears on in the
            source code.

        :param parent: The parent node in the syntax tree.

        :param end_lineno: The last line this node appears on in the source code.

        :param end_col_offset: The end column this node appears on in the
            source code. Note: This is after the last symbol.
        """
        self.left: NodeNG | None = None
        """The value at the left being applied to a comparison operator."""

        self.ops: list[tuple[str, NodeNG]] = []
        """The remainder of the operators and their relevant right hand value."""

        super().__init__(
            lineno=lineno,
            col_offset=col_offset,
            end_lineno=end_lineno,
            end_col_offset=end_col_offset,
            parent=parent,
        )

    def postinit(
        self,
        left: NodeNG | None = None,
        ops: list[tuple[str, NodeNG]] | None = None,
    ) -> None:
        """Do some setup after initialisation.

        :param left: The value at the left being applied to a comparison
            operator.

        :param ops: The remainder of the operators
            and their relevant right hand value.
        """
        self.left = left
        if ops is not None:
            self.ops = ops

    def get_children(self):
        """Get the child nodes below this node.

        Overridden to handle the tuple fields and skip returning the operator
        strings.

        :returns: The children.
        :rtype: iterable(NodeNG)
        """
        yield self.left
        for _, comparator in self.ops:
            yield comparator  # we don't want the 'op'

    def last_child(self):
        """An optimized version of list(get_children())[-1]

        :returns: The last child.
        :rtype: NodeNG
        """
        # XXX maybe if self.ops:
        return self.ops[-1][1]
        # return self.left


class Comprehension(NodeNG):
    """Class representing an :class:`ast.comprehension` node.

    A :class:`Comprehension` indicates the loop inside any type of
    comprehension including generator expressions.

    >>> import astroid
    >>> node = astroid.extract_node('[x for x in some_values]')
    >>> list(node.get_children())
    [<Name.x l.1 at 0x7f23b2e352b0>, <Comprehension l.1 at 0x7f23b2e35320>]
    >>> list(node.get_children())[1].as_string()
    'for x in some_values'
    """

    _astroid_fields = ("target", "iter", "ifs")
    _other_fields = ("is_async",)

    optional_assign = True
    """Whether this node optionally assigns a variable."""

    lineno: None
    col_offset: None
    end_lineno: None
    end_col_offset: None

    def __init__(self, parent: NodeNG | None = None) -> None:
        """
        :param parent: The parent node in the syntax tree.
        """
        self.target: NodeNG | None = None
        """What is assigned to by the comprehension."""

        self.iter: NodeNG | None = None
        """What is iterated over by the comprehension."""

        self.ifs: list[NodeNG] = []
        """The contents of any if statements that filter the comprehension."""

        self.is_async: bool | None = None
        """Whether this is an asynchronous comprehension or not."""

        super().__init__(parent=parent)

    # pylint: disable=redefined-builtin; same name as builtin ast module.
    def postinit(
        self,
        target: NodeNG | None = None,
        iter: NodeNG | None = None,
        ifs: list[NodeNG] | None = None,
        is_async: bool | None = None,
    ) -> None:
        """Do some setup after initialisation.

        :param target: What is assigned to by the comprehension.

        :param iter: What is iterated over by the comprehension.

        :param ifs: The contents of any if statements that filter
            the comprehension.

        :param is_async: Whether this is an asynchronous comprehension or not.
        """
        self.target = target
        self.iter = iter
        if ifs is not None:
            self.ifs = ifs
        self.is_async = is_async

    assigned_stmts: ClassVar[AssignedStmtsCall[Comprehension]]
    """Returns the assigned statement (non inferred) according to the assignment type.
    See astroid/protocols.py for actual implementation.
    """

    def assign_type(self):
        """The type of assignment that this node performs.

        :returns: The assignment type.
        :rtype: NodeNG
        """
        return self

    def _get_filtered_stmts(
        self, lookup_node, node, stmts, mystmt: _base_nodes.Statement | None
    ):
        """method used in filter_stmts"""
        if self is mystmt:
            if isinstance(lookup_node, (Const, Name)):
                return [lookup_node], True

        elif self.statement(future=True) is mystmt:
            # original node's statement is the assignment, only keeps
            # current node (gen exp, list comp)

            return [node], True

        return stmts, False

    def get_children(self):
        yield self.target
        yield self.iter

        yield from self.ifs


class Const(_base_nodes.NoChildrenNode, Instance):
    """Class representing any constant including num, str, bool, None, bytes.

    >>> import astroid
    >>> node = astroid.extract_node('(5, "This is a string.", True, None, b"bytes")')
    >>> node
    <Tuple.tuple l.1 at 0x7f23b2e358d0>
    >>> list(node.get_children())
    [<Const.int l.1 at 0x7f23b2e35940>,
    <Const.str l.1 at 0x7f23b2e35978>,
    <Const.bool l.1 at 0x7f23b2e359b0>,
    <Const.NoneType l.1 at 0x7f23b2e359e8>,
    <Const.bytes l.1 at 0x7f23b2e35a20>]
    """

    _other_fields = ("value", "kind")

    infer_unary_op: ClassVar[InferUnaryOp[Const]]

    def __init__(
        self,
        value: Any,
        lineno: int | None = None,
        col_offset: int | None = None,
        parent: NodeNG | None = None,
        kind: str | None = None,
        *,
        end_lineno: int | None = None,
        end_col_offset: int | None = None,
    ) -> None:
        """
        :param value: The value that the constant represents.

        :param lineno: The line that this node appears on in the source code.

        :param col_offset: The column that this node appears on in the
            source code.

        :param parent: The parent node in the syntax tree.

        :param kind: The string prefix. "u" for u-prefixed strings and ``None`` otherwise. Python 3.8+ only.

        :param end_lineno: The last line this node appears on in the source code.

        :param end_col_offset: The end column this node appears on in the
            source code. Note: This is after the last symbol.
        """
        self.value: Any = value
        """The value that the constant represents."""

        self.kind: str | None = kind  # can be None
        """"The string prefix. "u" for u-prefixed strings and ``None`` otherwise. Python 3.8+ only."""

        super().__init__(
            lineno=lineno,
            col_offset=col_offset,
            end_lineno=end_lineno,
            end_col_offset=end_col_offset,
            parent=parent,
        )

    def __getattr__(self, name):
        # This is needed because of Proxy's __getattr__ method.
        # Calling object.__new__ on this class without calling
        # __init__ would result in an infinite loop otherwise
        # since __getattr__ is called when an attribute doesn't
        # exist and self._proxied indirectly calls self.value
        # and Proxy __getattr__ calls self.value
        if name == "value":
            raise AttributeError
        return super().__getattr__(name)

    def getitem(self, index, context=None):
        """Get an item from this node if subscriptable.

        :param index: The node to use as a subscript index.
        :type index: Const or Slice

        :raises AstroidTypeError: When the given index cannot be used as a
            subscript index, or if this node is not subscriptable.
        """
        if isinstance(index, Const):
            index_value = index.value
        elif isinstance(index, Slice):
            index_value = _infer_slice(index, context=context)

        else:
            raise AstroidTypeError(
                f"Could not use type {type(index)} as subscript index"
            )

        try:
            if isinstance(self.value, (str, bytes)):
                return Const(self.value[index_value])
        except IndexError as exc:
            raise AstroidIndexError(
                message="Index {index!r} out of range",
                node=self,
                index=index,
                context=context,
            ) from exc
        except TypeError as exc:
            raise AstroidTypeError(
                message="Type error {error!r}", node=self, index=index, context=context
            ) from exc

        raise AstroidTypeError(f"{self!r} (value={self.value})")

    def has_dynamic_getattr(self):
        """Check if the node has a custom __getattr__ or __getattribute__.

        :returns: True if the class has a custom
            __getattr__ or __getattribute__, False otherwise.
            For a :class:`Const` this is always ``False``.
        :rtype: bool
        """
        return False

    def itered(self):
        """An iterator over the elements this node contains.

        :returns: The contents of this node.
        :rtype: iterable(Const)

        :raises TypeError: If this node does not represent something that is iterable.
        """
        if isinstance(self.value, str):
            return [const_factory(elem) for elem in self.value]
        raise TypeError(f"Cannot iterate over type {type(self.value)!r}")

    def pytype(self):
        """Get the name of the type that this node represents.

        :returns: The name of the type.
        :rtype: str
        """
        return self._proxied.qname()

    def bool_value(self, context=None):
        """Determine the boolean value of this node.

        :returns: The boolean value of this node.
        :rtype: bool
        """
        return bool(self.value)


class Continue(_base_nodes.NoChildrenNode, _base_nodes.Statement):
    """Class representing an :class:`ast.Continue` node.

    >>> import astroid
    >>> node = astroid.extract_node('continue')
    >>> node
    <Continue l.1 at 0x7f23b2e35588>
    """


class Decorators(NodeNG):
    """A node representing a list of decorators.

    A :class:`Decorators` is the decorators that are applied to
    a method or function.

    >>> import astroid
    >>> node = astroid.extract_node('''
    @property
    def my_property(self):
        return 3
    ''')
    >>> node
    <FunctionDef.my_property l.2 at 0x7f23b2e35d30>
    >>> list(node.get_children())[0]
    <Decorators l.1 at 0x7f23b2e35d68>
    """

    _astroid_fields = ("nodes",)

    def __init__(
        self,
        lineno: int | None = None,
        col_offset: int | None = None,
        parent: NodeNG | None = None,
        *,
        end_lineno: int | None = None,
        end_col_offset: int | None = None,
    ) -> None:
        """
        :param lineno: The line that this node appears on in the source code.

        :param col_offset: The column that this node appears on in the
            source code.

        :param parent: The parent node in the syntax tree.

        :param end_lineno: The last line this node appears on in the source code.

        :param end_col_offset: The end column this node appears on in the
            source code. Note: This is after the last symbol.
        """
        self.nodes: list[NodeNG]
        """The decorators that this node contains.

        :type: list(Name or Call) or None
        """

        super().__init__(
            lineno=lineno,
            col_offset=col_offset,
            end_lineno=end_lineno,
            end_col_offset=end_col_offset,
            parent=parent,
        )

    def postinit(self, nodes: list[NodeNG]) -> None:
        """Do some setup after initialisation.

        :param nodes: The decorators that this node contains.
        :type nodes: list(Name or Call)
        """
        self.nodes = nodes

    def scope(self) -> LocalsDictNodeNG:
        """The first parent node defining a new scope.
        These can be Module, FunctionDef, ClassDef, Lambda, or GeneratorExp nodes.

        :returns: The first parent scope node.
        """
        # skip the function node to go directly to the upper level scope
        if not self.parent:
            raise ParentMissingError(target=self)
        if not self.parent.parent:
            raise ParentMissingError(target=self.parent)
        return self.parent.parent.scope()

    def get_children(self):
        yield from self.nodes


class DelAttr(_base_nodes.ParentAssignNode):
    """Variation of :class:`ast.Delete` representing deletion of an attribute.

    >>> import astroid
    >>> node = astroid.extract_node('del self.attr')
    >>> node
    <Delete l.1 at 0x7f23b2e35f60>
    >>> list(node.get_children())[0]
    <DelAttr.attr l.1 at 0x7f23b2e411d0>
    """

    _astroid_fields = ("expr",)
    _other_fields = ("attrname",)

    @decorators.deprecate_default_argument_values(attrname="str")
    def __init__(
        self,
        attrname: str | None = None,
        lineno: int | None = None,
        col_offset: int | None = None,
        parent: NodeNG | None = None,
        *,
        end_lineno: int | None = None,
        end_col_offset: int | None = None,
    ) -> None:
        """
        :param attrname: The name of the attribute that is being deleted.

        :param lineno: The line that this node appears on in the source code.

        :param col_offset: The column that this node appears on in the
            source code.

        :param parent: The parent node in the syntax tree.

        :param end_lineno: The last line this node appears on in the source code.

        :param end_col_offset: The end column this node appears on in the
            source code. Note: This is after the last symbol.
        """
        self.expr: NodeNG | None = None
        """The name that this node represents.

        :type: Name or None
        """

        self.attrname: str | None = attrname
        """The name of the attribute that is being deleted."""

        super().__init__(
            lineno=lineno,
            col_offset=col_offset,
            end_lineno=end_lineno,
            end_col_offset=end_col_offset,
            parent=parent,
        )

    def postinit(self, expr: NodeNG | None = None) -> None:
        """Do some setup after initialisation.

        :param expr: The name that this node represents.
        :type expr: Name or None
        """
        self.expr = expr

    def get_children(self):
        yield self.expr


class Delete(_base_nodes.AssignTypeNode, _base_nodes.Statement):
    """Class representing an :class:`ast.Delete` node.

    A :class:`Delete` is a ``del`` statement this is deleting something.

    >>> import astroid
    >>> node = astroid.extract_node('del self.attr')
    >>> node
    <Delete l.1 at 0x7f23b2e35f60>
    """

    _astroid_fields = ("targets",)

    def __init__(
        self,
        lineno: int | None = None,
        col_offset: int | None = None,
        parent: NodeNG | None = None,
        *,
        end_lineno: int | None = None,
        end_col_offset: int | None = None,
    ) -> None:
        """
        :param lineno: The line that this node appears on in the source code.

        :param col_offset: The column that this node appears on in the
            source code.

        :param parent: The parent node in the syntax tree.

        :param end_lineno: The last line this node appears on in the source code.

        :param end_col_offset: The end column this node appears on in the
            source code. Note: This is after the last symbol.
        """
        self.targets: list[NodeNG] = []
        """What is being deleted."""

        super().__init__(
            lineno=lineno,
            col_offset=col_offset,
            end_lineno=end_lineno,
            end_col_offset=end_col_offset,
            parent=parent,
        )

    def postinit(self, targets: list[NodeNG] | None = None) -> None:
        """Do some setup after initialisation.

        :param targets: What is being deleted.
        """
        if targets is not None:
            self.targets = targets

    def get_children(self):
        yield from self.targets


class Dict(NodeNG, Instance):
    """Class representing an :class:`ast.Dict` node.

    A :class:`Dict` is a dictionary that is created with ``{}`` syntax.

    >>> import astroid
    >>> node = astroid.extract_node('{1: "1"}')
    >>> node
    <Dict.dict l.1 at 0x7f23b2e35cc0>
    """

    _astroid_fields = ("items",)

    infer_unary_op: ClassVar[InferUnaryOp[Dict]]

    def __init__(
        self,
        lineno: int | None = None,
        col_offset: int | None = None,
        parent: NodeNG | None = None,
        *,
        end_lineno: int | None = None,
        end_col_offset: int | None = None,
    ) -> None:
        """
        :param lineno: The line that this node appears on in the source code.

        :param col_offset: The column that this node appears on in the
            source code.

        :param parent: The parent node in the syntax tree.

        :param end_lineno: The last line this node appears on in the source code.

        :param end_col_offset: The end column this node appears on in the
            source code. Note: This is after the last symbol.
        """
        self.items: list[
            tuple[SuccessfulInferenceResult, SuccessfulInferenceResult]
        ] = []
        """The key-value pairs contained in the dictionary."""

        super().__init__(
            lineno=lineno,
            col_offset=col_offset,
            end_lineno=end_lineno,
            end_col_offset=end_col_offset,
            parent=parent,
        )

    def postinit(
        self, items: list[tuple[SuccessfulInferenceResult, SuccessfulInferenceResult]]
    ) -> None:
        """Do some setup after initialisation.

        :param items: The key-value pairs contained in the dictionary.
        """
        self.items = items

    @classmethod
    def from_elements(cls, items=None):
        """Create a :class:`Dict` of constants from a live dictionary.

        :param items: The items to store in the node.
        :type items: dict

        :returns: The created dictionary node.
        :rtype: Dict
        """
        node = cls()
        if items is None:
            node.items = []
        else:
            node.items = [
                (const_factory(k), const_factory(v) if _is_const(v) else v)
                for k, v in items.items()
                # The keys need to be constants
                if _is_const(k)
            ]
        return node

    def pytype(self):
        """Get the name of the type that this node represents.

        :returns: The name of the type.
        :rtype: str
        """
        return "builtins.dict"

    def get_children(self):
        """Get the key and value nodes below this node.

        Children are returned in the order that they are defined in the source
        code, key first then the value.

        :returns: The children.
        :rtype: iterable(NodeNG)
        """
        for key, value in self.items:
            yield key
            yield value

    def last_child(self):
        """An optimized version of list(get_children())[-1]

        :returns: The last child, or None if no children exist.
        :rtype: NodeNG or None
        """
        if self.items:
            return self.items[-1][1]
        return None

    def itered(self):
        """An iterator over the keys this node contains.

        :returns: The keys of this node.
        :rtype: iterable(NodeNG)
        """
        return [key for (key, _) in self.items]

    def getitem(
        self, index: Const | Slice, context: InferenceContext | None = None
    ) -> NodeNG:
        """Get an item from this node.

        :param index: The node to use as a subscript index.

        :raises AstroidTypeError: When the given index cannot be used as a
            subscript index, or if this node is not subscriptable.
        :raises AstroidIndexError: If the given index does not exist in the
            dictionary.
        """
        # pylint: disable-next=import-outside-toplevel; circular import
        from astroid.helpers import safe_infer

        for key, value in self.items:
            # TODO(cpopa): no support for overriding yet, {1:2, **{1: 3}}.
            if isinstance(key, DictUnpack):
                inferred_value = safe_infer(value, context)
                if not isinstance(inferred_value, Dict):
                    continue

                try:
                    return inferred_value.getitem(index, context)
                except (AstroidTypeError, AstroidIndexError):
                    continue

            for inferredkey in key.infer(context):
                if inferredkey is util.Uninferable:
                    continue
                if isinstance(inferredkey, Const) and isinstance(index, Const):
                    if inferredkey.value == index.value:
                        return value

        raise AstroidIndexError(index)

    def bool_value(self, context=None):
        """Determine the boolean value of this node.

        :returns: The boolean value of this node.
        :rtype: bool
        """
        return bool(self.items)


class Expr(_base_nodes.Statement):
    """Class representing an :class:`ast.Expr` node.

    An :class:`Expr` is any expression that does not have its value used or
    stored.

    >>> import astroid
    >>> node = astroid.extract_node('method()')
    >>> node
    <Call l.1 at 0x7f23b2e352b0>
    >>> node.parent
    <Expr l.1 at 0x7f23b2e35278>
    """

    _astroid_fields = ("value",)

    def __init__(
        self,
        lineno: int | None = None,
        col_offset: int | None = None,
        parent: NodeNG | None = None,
        *,
        end_lineno: int | None = None,
        end_col_offset: int | None = None,
    ) -> None:
        """
        :param lineno: The line that this node appears on in the source code.

        :param col_offset: The column that this node appears on in the
            source code.

        :param parent: The parent node in the syntax tree.

        :param end_lineno: The last line this node appears on in the source code.

        :param end_col_offset: The end column this node appears on in the
            source code. Note: This is after the last symbol.
        """
        self.value: NodeNG | None = None
        """What the expression does."""

        super().__init__(
            lineno=lineno,
            col_offset=col_offset,
            end_lineno=end_lineno,
            end_col_offset=end_col_offset,
            parent=parent,
        )

    def postinit(self, value: NodeNG | None = None) -> None:
        """Do some setup after initialisation.

        :param value: What the expression does.
        """
        self.value = value

    def get_children(self):
        yield self.value

    def _get_yield_nodes_skip_lambdas(self):
        if not self.value.is_lambda:
            yield from self.value._get_yield_nodes_skip_lambdas()


class Ellipsis(_base_nodes.NoChildrenNode):  # pylint: disable=redefined-builtin
    """Class representing an :class:`ast.Ellipsis` node.

    An :class:`Ellipsis` is the ``...`` syntax.

    Deprecated since v2.6.0 - Use :class:`Const` instead.
    Will be removed with the release v2.7.0
    """


class EmptyNode(_base_nodes.NoChildrenNode):
    """Holds an arbitrary object in the :attr:`LocalsDictNodeNG.locals`."""

    object = None


class ExceptHandler(
    _base_nodes.MultiLineBlockNode, _base_nodes.AssignTypeNode, _base_nodes.Statement
):
    """Class representing an :class:`ast.ExceptHandler`. node.

    An :class:`ExceptHandler` is an ``except`` block on a try-except.

    >>> import astroid
    >>> node = astroid.extract_node('''
        try:
            do_something()
        except Exception as error:
            print("Error!")
        ''')
    >>> node
    <TryExcept l.2 at 0x7f23b2e9d908>
    >>> node.handlers
    [<ExceptHandler l.4 at 0x7f23b2e9e860>]
    """

    _astroid_fields = ("type", "name", "body")
    _multi_line_block_fields = ("body",)

    def __init__(
        self,
        lineno: int | None = None,
        col_offset: int | None = None,
        parent: NodeNG | None = None,
        *,
        end_lineno: int | None = None,
        end_col_offset: int | None = None,
    ) -> None:
        """
        :param lineno: The line that this node appears on in the source code.

        :param col_offset: The column that this node appears on in the
            source code.

        :param parent: The parent node in the syntax tree.

        :param end_lineno: The last line this node appears on in the source code.

        :param end_col_offset: The end column this node appears on in the
            source code. Note: This is after the last symbol.
        """
        self.type: NodeNG | None = None  # can be None
        """The types that the block handles.

        :type: Tuple or NodeNG or None
        """

        self.name: AssignName | None = None  # can be None
        """The name that the caught exception is assigned to."""

        self.body: list[NodeNG] = []
        """The contents of the block."""

        super().__init__(
            lineno=lineno,
            col_offset=col_offset,
            end_lineno=end_lineno,
            end_col_offset=end_col_offset,
            parent=parent,
        )

    assigned_stmts: ClassVar[AssignedStmtsCall[ExceptHandler]]
    """Returns the assigned statement (non inferred) according to the assignment type.
    See astroid/protocols.py for actual implementation.
    """

    def get_children(self):
        if self.type is not None:
            yield self.type

        if self.name is not None:
            yield self.name

        yield from self.body

    # pylint: disable=redefined-builtin; had to use the same name as builtin ast module.
    def postinit(
        self,
        type: NodeNG | None = None,
        name: AssignName | None = None,
        body: list[NodeNG] | None = None,
    ) -> None:
        """Do some setup after initialisation.

        :param type: The types that the block handles.
        :type type: Tuple or NodeNG or None

        :param name: The name that the caught exception is assigned to.

        :param body:The contents of the block.
        """
        self.type = type
        self.name = name
        if body is not None:
            self.body = body

    @cached_property
    def blockstart_tolineno(self):
        """The line on which the beginning of this block ends.

        :type: int
        """
        if self.name:
            return self.name.tolineno
        if self.type:
            return self.type.tolineno
        return self.lineno

    def catch(self, exceptions: list[str] | None) -> bool:
        """Check if this node handles any of the given

        :param exceptions: The names of the exceptions to check for.
        """
        if self.type is None or exceptions is None:
            return True
        return any(node.name in exceptions for node in self.type._get_name_nodes())


class ExtSlice(NodeNG):
    """Class representing an :class:`ast.ExtSlice` node.

    An :class:`ExtSlice` is a complex slice expression.

    Deprecated since v2.6.0 - Now part of the :class:`Subscript` node.
    Will be removed with the release of v2.7.0
    """


class For(
    _base_nodes.MultiLineWithElseBlockNode,
    _base_nodes.AssignTypeNode,
    _base_nodes.Statement,
):
    """Class representing an :class:`ast.For` node.

    >>> import astroid
    >>> node = astroid.extract_node('for thing in things: print(thing)')
    >>> node
    <For l.1 at 0x7f23b2e8cf28>
    """

    _astroid_fields = ("target", "iter", "body", "orelse")
    _other_other_fields = ("type_annotation",)
    _multi_line_block_fields = ("body", "orelse")

    optional_assign = True
    """Whether this node optionally assigns a variable.

    This is always ``True`` for :class:`For` nodes.
    """

    def __init__(
        self,
        lineno: int | None = None,
        col_offset: int | None = None,
        parent: NodeNG | None = None,
        *,
        end_lineno: int | None = None,
        end_col_offset: int | None = None,
    ) -> None:
        """
        :param lineno: The line that this node appears on in the source code.

        :param col_offset: The column that this node appears on in the
            source code.

        :param parent: The parent node in the syntax tree.

        :param end_lineno: The last line this node appears on in the source code.

        :param end_col_offset: The end column this node appears on in the
            source code. Note: This is after the last symbol.
        """
        self.target: NodeNG | None = None
        """What the loop assigns to."""

        self.iter: NodeNG | None = None
        """What the loop iterates over."""

        self.body: list[NodeNG] = []
        """The contents of the body of the loop."""

        self.orelse: list[NodeNG] = []
        """The contents of the ``else`` block of the loop."""

        self.type_annotation: NodeNG | None = None  # can be None
        """If present, this will contain the type annotation passed by a type comment"""

        super().__init__(
            lineno=lineno,
            col_offset=col_offset,
            end_lineno=end_lineno,
            end_col_offset=end_col_offset,
            parent=parent,
        )

    # pylint: disable=redefined-builtin; had to use the same name as builtin ast module.
    def postinit(
        self,
        target: NodeNG | None = None,
        iter: NodeNG | None = None,
        body: list[NodeNG] | None = None,
        orelse: list[NodeNG] | None = None,
        type_annotation: NodeNG | None = None,
    ) -> None:
        """Do some setup after initialisation.

        :param target: What the loop assigns to.

        :param iter: What the loop iterates over.

        :param body: The contents of the body of the loop.

        :param orelse: The contents of the ``else`` block of the loop.
        """
        self.target = target
        self.iter = iter
        if body is not None:
            self.body = body
        if orelse is not None:
            self.orelse = orelse
        self.type_annotation = type_annotation

    assigned_stmts: ClassVar[AssignedStmtsCall[For]]
    """Returns the assigned statement (non inferred) according to the assignment type.
    See astroid/protocols.py for actual implementation.
    """

    @cached_property
    def blockstart_tolineno(self):
        """The line on which the beginning of this block ends.

        :type: int
        """
        return self.iter.tolineno

    def get_children(self):
        yield self.target
        yield self.iter

        yield from self.body
        yield from self.orelse


class AsyncFor(For):
    """Class representing an :class:`ast.AsyncFor` node.

    An :class:`AsyncFor` is an asynchronous :class:`For` built with
    the ``async`` keyword.

    >>> import astroid
    >>> node = astroid.extract_node('''
    async def func(things):
        async for thing in things:
            print(thing)
    ''')
    >>> node
    <AsyncFunctionDef.func l.2 at 0x7f23b2e416d8>
    >>> node.body[0]
    <AsyncFor l.3 at 0x7f23b2e417b8>
    """


class Await(NodeNG):
    """Class representing an :class:`ast.Await` node.

    An :class:`Await` is the ``await`` keyword.

    >>> import astroid
    >>> node = astroid.extract_node('''
    async def func(things):
        await other_func()
    ''')
    >>> node
    <AsyncFunctionDef.func l.2 at 0x7f23b2e41748>
    >>> node.body[0]
    <Expr l.3 at 0x7f23b2e419e8>
    >>> list(node.body[0].get_children())[0]
    <Await l.3 at 0x7f23b2e41a20>
    """

    _astroid_fields = ("value",)

    def __init__(
        self,
        lineno: int | None = None,
        col_offset: int | None = None,
        parent: NodeNG | None = None,
        *,
        end_lineno: int | None = None,
        end_col_offset: int | None = None,
    ) -> None:
        """
        :param lineno: The line that this node appears on in the source code.

        :param col_offset: The column that this node appears on in the
            source code.

        :param parent: The parent node in the syntax tree.

        :param end_lineno: The last line this node appears on in the source code.

        :param end_col_offset: The end column this node appears on in the
            source code. Note: This is after the last symbol.
        """
        self.value: NodeNG | None = None
        """What to wait for."""

        super().__init__(
            lineno=lineno,
            col_offset=col_offset,
            end_lineno=end_lineno,
            end_col_offset=end_col_offset,
            parent=parent,
        )

    def postinit(self, value: NodeNG | None = None) -> None:
        """Do some setup after initialisation.

        :param value: What to wait for.
        """
        self.value = value

    def get_children(self):
        yield self.value


class ImportFrom(_base_nodes.ImportNode):
    """Class representing an :class:`ast.ImportFrom` node.

    >>> import astroid
    >>> node = astroid.extract_node('from my_package import my_module')
    >>> node
    <ImportFrom l.1 at 0x7f23b2e415c0>
    """

    _other_fields = ("modname", "names", "level")

    def __init__(
        self,
        fromname: str | None,
        names: list[tuple[str, str | None]],
        level: int | None = 0,
        lineno: int | None = None,
        col_offset: int | None = None,
        parent: NodeNG | None = None,
        *,
        end_lineno: int | None = None,
        end_col_offset: int | None = None,
    ) -> None:
        """
        :param fromname: The module that is being imported from.

        :param names: What is being imported from the module.

        :param level: The level of relative import.

        :param lineno: The line that this node appears on in the source code.

        :param col_offset: The column that this node appears on in the
            source code.

        :param parent: The parent node in the syntax tree.

        :param end_lineno: The last line this node appears on in the source code.

        :param end_col_offset: The end column this node appears on in the
            source code. Note: This is after the last symbol.
        """
        self.modname: str | None = fromname  # can be None
        """The module that is being imported from.

        This is ``None`` for relative imports.
        """

        self.names: list[tuple[str, str | None]] = names
        """What is being imported from the module.

        Each entry is a :class:`tuple` of the name being imported,
        and the alias that the name is assigned to (if any).
        """

        # TODO When is 'level' None?
        self.level: int | None = level  # can be None
        """The level of relative import.

        Essentially this is the number of dots in the import.
        This is always 0 for absolute imports.
        """

        super().__init__(
            lineno=lineno,
            col_offset=col_offset,
            end_lineno=end_lineno,
            end_col_offset=end_col_offset,
            parent=parent,
        )


class Attribute(NodeNG):
    """Class representing an :class:`ast.Attribute` node."""

    _astroid_fields = ("expr",)
    _other_fields = ("attrname",)

    @decorators.deprecate_default_argument_values(attrname="str")
    def __init__(
        self,
        attrname: str | None = None,
        lineno: int | None = None,
        col_offset: int | None = None,
        parent: NodeNG | None = None,
        *,
        end_lineno: int | None = None,
        end_col_offset: int | None = None,
    ) -> None:
        """
        :param attrname: The name of the attribute.

        :param lineno: The line that this node appears on in the source code.

        :param col_offset: The column that this node appears on in the
            source code.

        :param parent: The parent node in the syntax tree.

        :param end_lineno: The last line this node appears on in the source code.

        :param end_col_offset: The end column this node appears on in the
            source code. Note: This is after the last symbol.
        """
        self.expr: NodeNG | None = None
        """The name that this node represents.

        :type: Name or None
        """

        self.attrname: str | None = attrname
        """The name of the attribute."""

        super().__init__(
            lineno=lineno,
            col_offset=col_offset,
            end_lineno=end_lineno,
            end_col_offset=end_col_offset,
            parent=parent,
        )

    def postinit(self, expr: NodeNG | None = None) -> None:
        """Do some setup after initialisation.

        :param expr: The name that this node represents.
        :type expr: Name or None
        """
        self.expr = expr

    def get_children(self):
        yield self.expr


class Global(_base_nodes.NoChildrenNode, _base_nodes.Statement):
    """Class representing an :class:`ast.Global` node.

    >>> import astroid
    >>> node = astroid.extract_node('global a_global')
    >>> node
    <Global l.1 at 0x7f23b2e9de10>
    """

    _other_fields = ("names",)

    def __init__(
        self,
        names: list[str],
        lineno: int | None = None,
        col_offset: int | None = None,
        parent: NodeNG | None = None,
        *,
        end_lineno: int | None = None,
        end_col_offset: int | None = None,
    ) -> None:
        """
        :param names: The names being declared as global.

        :param lineno: The line that this node appears on in the source code.

        :param col_offset: The column that this node appears on in the
            source code.

        :param parent: The parent node in the syntax tree.

        :param end_lineno: The last line this node appears on in the source code.

        :param end_col_offset: The end column this node appears on in the
            source code. Note: This is after the last symbol.
        """
        self.names: list[str] = names
        """The names being declared as global."""

        super().__init__(
            lineno=lineno,
            col_offset=col_offset,
            end_lineno=end_lineno,
            end_col_offset=end_col_offset,
            parent=parent,
        )

    def _infer_name(self, frame, name):
        return name


class If(_base_nodes.MultiLineWithElseBlockNode, _base_nodes.Statement):
    """Class representing an :class:`ast.If` node.

    >>> import astroid
    >>> node = astroid.extract_node('if condition: print(True)')
    >>> node
    <If l.1 at 0x7f23b2e9dd30>
    """

    _astroid_fields = ("test", "body", "orelse")
    _multi_line_block_fields = ("body", "orelse")

    def __init__(
        self,
        lineno: int | None = None,
        col_offset: int | None = None,
        parent: NodeNG | None = None,
        *,
        end_lineno: int | None = None,
        end_col_offset: int | None = None,
    ) -> None:
        """
        :param lineno: The line that this node appears on in the source code.

        :param col_offset: The column that this node appears on in the
            source code.

        :param parent: The parent node in the syntax tree.

        :param end_lineno: The last line this node appears on in the source code.

        :param end_col_offset: The end column this node appears on in the
            source code. Note: This is after the last symbol.
        """
        self.test: NodeNG | None = None
        """The condition that the statement tests."""

        self.body: list[NodeNG] = []
        """The contents of the block."""

        self.orelse: list[NodeNG] = []
        """The contents of the ``else`` block."""

        self.is_orelse: bool = False
        """Whether the if-statement is the orelse-block of another if statement."""

        super().__init__(
            lineno=lineno,
            col_offset=col_offset,
            end_lineno=end_lineno,
            end_col_offset=end_col_offset,
            parent=parent,
        )

    def postinit(
        self,
        test: NodeNG | None = None,
        body: list[NodeNG] | None = None,
        orelse: list[NodeNG] | None = None,
    ) -> None:
        """Do some setup after initialisation.

        :param test: The condition that the statement tests.

        :param body: The contents of the block.

        :param orelse: The contents of the ``else`` block.
        """
        self.test = test
        if body is not None:
            self.body = body
        if orelse is not None:
            self.orelse = orelse
        if isinstance(self.parent, If) and self in self.parent.orelse:
            self.is_orelse = True

    @cached_property
    def blockstart_tolineno(self):
        """The line on which the beginning of this block ends.

        :type: int
        """
        return self.test.tolineno

    def block_range(self, lineno):
        """Get a range from the given line number to where this node ends.

        :param lineno: The line number to start the range at.
        :type lineno: int

        :returns: The range of line numbers that this node belongs to,
            starting at the given line number.
        :rtype: tuple(int, int)
        """
        if lineno == self.body[0].fromlineno:
            return lineno, lineno
        if lineno <= self.body[-1].tolineno:
            return lineno, self.body[-1].tolineno
        return self._elsed_block_range(lineno, self.orelse, self.body[0].fromlineno - 1)

    def get_children(self):
        yield self.test

        yield from self.body
        yield from self.orelse

    def has_elif_block(self):
        return len(self.orelse) == 1 and isinstance(self.orelse[0], If)

    def _get_yield_nodes_skip_lambdas(self):
        """An If node can contain a Yield node in the test"""
        yield from self.test._get_yield_nodes_skip_lambdas()
        yield from super()._get_yield_nodes_skip_lambdas()

    def is_sys_guard(self) -> bool:
        """Return True if IF stmt is a sys.version_info guard.

        >>> import astroid
        >>> node = astroid.extract_node('''
        import sys
        if sys.version_info > (3, 8):
            from typing import Literal
        else:
            from typing_extensions import Literal
        ''')
        >>> node.is_sys_guard()
        True
        """
        warnings.warn(
            "The 'is_sys_guard' function is deprecated and will be removed in astroid 3.0.0 "
            "It has been moved to pylint and can be imported from 'pylint.checkers.utils' "
            "starting with pylint 2.12",
            DeprecationWarning,
        )
        if isinstance(self.test, Compare):
            value = self.test.left
            if isinstance(value, Subscript):
                value = value.value
            if isinstance(value, Attribute) and value.as_string() == "sys.version_info":
                return True

        return False

    def is_typing_guard(self) -> bool:
        """Return True if IF stmt is a typing guard.

        >>> import astroid
        >>> node = astroid.extract_node('''
        from typing import TYPE_CHECKING
        if TYPE_CHECKING:
            from xyz import a
        ''')
        >>> node.is_typing_guard()
        True
        """
        warnings.warn(
            "The 'is_typing_guard' function is deprecated and will be removed in astroid 3.0.0 "
            "It has been moved to pylint and can be imported from 'pylint.checkers.utils' "
            "starting with pylint 2.12",
            DeprecationWarning,
        )
        return isinstance(
            self.test, (Name, Attribute)
        ) and self.test.as_string().endswith("TYPE_CHECKING")


class IfExp(NodeNG):
    """Class representing an :class:`ast.IfExp` node.
    >>> import astroid
    >>> node = astroid.extract_node('value if condition else other')
    >>> node
    <IfExp l.1 at 0x7f23b2e9dbe0>
    """

    _astroid_fields = ("test", "body", "orelse")

    def __init__(
        self,
        lineno: int | None = None,
        col_offset: int | None = None,
        parent: NodeNG | None = None,
        *,
        end_lineno: int | None = None,
        end_col_offset: int | None = None,
    ) -> None:
        """
        :param lineno: The line that this node appears on in the source code.

        :param col_offset: The column that this node appears on in the
            source code.

        :param parent: The parent node in the syntax tree.

        :param end_lineno: The last line this node appears on in the source code.

        :param end_col_offset: The end column this node appears on in the
            source code. Note: This is after the last symbol.
        """
        self.test: NodeNG | None = None
        """The condition that the statement tests."""

        self.body: NodeNG | None = None
        """The contents of the block."""

        self.orelse: NodeNG | None = None
        """The contents of the ``else`` block."""

        super().__init__(
            lineno=lineno,
            col_offset=col_offset,
            end_lineno=end_lineno,
            end_col_offset=end_col_offset,
            parent=parent,
        )

    def postinit(
        self,
        test: NodeNG | None = None,
        body: NodeNG | None = None,
        orelse: NodeNG | None = None,
    ) -> None:
        """Do some setup after initialisation.

        :param test: The condition that the statement tests.

        :param body: The contents of the block.

        :param orelse: The contents of the ``else`` block.
        """
        self.test = test
        self.body = body
        self.orelse = orelse

    def get_children(self):
        yield self.test
        yield self.body
        yield self.orelse

    def op_left_associative(self):
        # `1 if True else 2 if False else 3` is parsed as
        # `1 if True else (2 if False else 3)`
        return False


class Import(_base_nodes.ImportNode):
    """Class representing an :class:`ast.Import` node.
    >>> import astroid
    >>> node = astroid.extract_node('import astroid')
    >>> node
    <Import l.1 at 0x7f23b2e4e5c0>
    """

    _other_fields = ("names",)

    @decorators.deprecate_default_argument_values(names="list[tuple[str, str | None]]")
    def __init__(
        self,
        names: list[tuple[str, str | None]] | None = None,
        lineno: int | None = None,
        col_offset: int | None = None,
        parent: NodeNG | None = None,
        *,
        end_lineno: int | None = None,
        end_col_offset: int | None = None,
    ) -> None:
        """
        :param names: The names being imported.

        :param lineno: The line that this node appears on in the source code.

        :param col_offset: The column that this node appears on in the
            source code.

        :param parent: The parent node in the syntax tree.

        :param end_lineno: The last line this node appears on in the source code.

        :param end_col_offset: The end column this node appears on in the
            source code. Note: This is after the last symbol.
        """
        self.names: list[tuple[str, str | None]] = names or []
        """The names being imported.

        Each entry is a :class:`tuple` of the name being imported,
        and the alias that the name is assigned to (if any).
        """

        super().__init__(
            lineno=lineno,
            col_offset=col_offset,
            end_lineno=end_lineno,
            end_col_offset=end_col_offset,
            parent=parent,
        )


class Index(NodeNG):
    """Class representing an :class:`ast.Index` node.

    An :class:`Index` is a simple subscript.

    Deprecated since v2.6.0 - Now part of the :class:`Subscript` node.
    Will be removed with the release of v2.7.0
    """


class Keyword(NodeNG):
    """Class representing an :class:`ast.keyword` node.

    >>> import astroid
    >>> node = astroid.extract_node('function(a_kwarg=True)')
    >>> node
    <Call l.1 at 0x7f23b2e9e320>
    >>> node.keywords
    [<Keyword l.1 at 0x7f23b2e9e9b0>]
    """

    _astroid_fields = ("value",)
    _other_fields = ("arg",)

    def __init__(
        self,
        arg: str | None = None,
        lineno: int | None = None,
        col_offset: int | None = None,
        parent: NodeNG | None = None,
        *,
        end_lineno: int | None = None,
        end_col_offset: int | None = None,
    ) -> None:
        """
        :param arg: The argument being assigned to.

        :param lineno: The line that this node appears on in the source code.

        :param col_offset: The column that this node appears on in the
            source code.

        :param parent: The parent node in the syntax tree.

        :param end_lineno: The last line this node appears on in the source code.

        :param end_col_offset: The end column this node appears on in the
            source code. Note: This is after the last symbol.
        """
        self.arg: str | None = arg  # can be None
        """The argument being assigned to."""

        self.value: NodeNG | None = None
        """The value being assigned to the keyword argument."""

        super().__init__(
            lineno=lineno,
            col_offset=col_offset,
            end_lineno=end_lineno,
            end_col_offset=end_col_offset,
            parent=parent,
        )

    def postinit(self, value: NodeNG | None = None) -> None:
        """Do some setup after initialisation.

        :param value: The value being assigned to the keyword argument.
        """
        self.value = value

    def get_children(self):
        yield self.value


class List(BaseContainer):
    """Class representing an :class:`ast.List` node.

    >>> import astroid
    >>> node = astroid.extract_node('[1, 2, 3]')
    >>> node
    <List.list l.1 at 0x7f23b2e9e128>
    """

    _other_fields = ("ctx",)

    infer_unary_op: ClassVar[InferUnaryOp[List]]

    def __init__(
        self,
        ctx: Context | None = None,
        lineno: int | None = None,
        col_offset: int | None = None,
        parent: NodeNG | None = None,
        *,
        end_lineno: int | None = None,
        end_col_offset: int | None = None,
    ) -> None:
        """
        :param ctx: Whether the list is assigned to or loaded from.

        :param lineno: The line that this node appears on in the source code.

        :param col_offset: The column that this node appears on in the
            source code.

        :param parent: The parent node in the syntax tree.

        :param end_lineno: The last line this node appears on in the source code.

        :param end_col_offset: The end column this node appears on in the
            source code. Note: This is after the last symbol.
        """
        self.ctx: Context | None = ctx
        """Whether the list is assigned to or loaded from."""

        super().__init__(
            lineno=lineno,
            col_offset=col_offset,
            end_lineno=end_lineno,
            end_col_offset=end_col_offset,
            parent=parent,
        )

    assigned_stmts: ClassVar[AssignedStmtsCall[List]]
    """Returns the assigned statement (non inferred) according to the assignment type.
    See astroid/protocols.py for actual implementation.
    """

    def pytype(self):
        """Get the name of the type that this node represents.

        :returns: The name of the type.
        :rtype: str
        """
        return "builtins.list"

    def getitem(self, index, context=None):
        """Get an item from this node.

        :param index: The node to use as a subscript index.
        :type index: Const or Slice
        """
        return _container_getitem(self, self.elts, index, context=context)


class Nonlocal(_base_nodes.NoChildrenNode, _base_nodes.Statement):
    """Class representing an :class:`ast.Nonlocal` node.

    >>> import astroid
    >>> node = astroid.extract_node('''
    def function():
        nonlocal var
    ''')
    >>> node
    <FunctionDef.function l.2 at 0x7f23b2e9e208>
    >>> node.body[0]
    <Nonlocal l.3 at 0x7f23b2e9e908>
    """

    _other_fields = ("names",)

    def __init__(
        self,
        names: list[str],
        lineno: int | None = None,
        col_offset: int | None = None,
        parent: NodeNG | None = None,
        *,
        end_lineno: int | None = None,
        end_col_offset: int | None = None,
    ) -> None:
        """
        :param names: The names being declared as not local.

        :param lineno: The line that this node appears on in the source code.

        :param col_offset: The column that this node appears on in the
            source code.

        :param parent: The parent node in the syntax tree.

        :param end_lineno: The last line this node appears on in the source code.

        :param end_col_offset: The end column this node appears on in the
            source code. Note: This is after the last symbol.
        """
        self.names: list[str] = names
        """The names being declared as not local."""

        super().__init__(
            lineno=lineno,
            col_offset=col_offset,
            end_lineno=end_lineno,
            end_col_offset=end_col_offset,
            parent=parent,
        )

    def _infer_name(self, frame, name):
        return name


class Pass(_base_nodes.NoChildrenNode, _base_nodes.Statement):
    """Class representing an :class:`ast.Pass` node.

    >>> import astroid
    >>> node = astroid.extract_node('pass')
    >>> node
    <Pass l.1 at 0x7f23b2e9e748>
    """


class Raise(_base_nodes.Statement):
    """Class representing an :class:`ast.Raise` node.

    >>> import astroid
    >>> node = astroid.extract_node('raise RuntimeError("Something bad happened!")')
    >>> node
    <Raise l.1 at 0x7f23b2e9e828>
    """

    _astroid_fields = ("exc", "cause")

    def __init__(
        self,
        lineno: int | None = None,
        col_offset: int | None = None,
        parent: NodeNG | None = None,
        *,
        end_lineno: int | None = None,
        end_col_offset: int | None = None,
    ) -> None:
        """
        :param lineno: The line that this node appears on in the source code.

        :param col_offset: The column that this node appears on in the
            source code.

        :param parent: The parent node in the syntax tree.

        :param end_lineno: The last line this node appears on in the source code.

        :param end_col_offset: The end column this node appears on in the
            source code. Note: This is after the last symbol.
        """
        self.exc: NodeNG | None = None  # can be None
        """What is being raised."""

        self.cause: NodeNG | None = None  # can be None
        """The exception being used to raise this one."""

        super().__init__(
            lineno=lineno,
            col_offset=col_offset,
            end_lineno=end_lineno,
            end_col_offset=end_col_offset,
            parent=parent,
        )

    def postinit(
        self,
        exc: NodeNG | None = None,
        cause: NodeNG | None = None,
    ) -> None:
        """Do some setup after initialisation.

        :param exc: What is being raised.

        :param cause: The exception being used to raise this one.
        """
        self.exc = exc
        self.cause = cause

    def raises_not_implemented(self):
        """Check if this node raises a :class:`NotImplementedError`.

        :returns: True if this node raises a :class:`NotImplementedError`,
            False otherwise.
        :rtype: bool
        """
        if not self.exc:
            return False
        return any(
            name.name == "NotImplementedError" for name in self.exc._get_name_nodes()
        )

    def get_children(self):
        if self.exc is not None:
            yield self.exc

        if self.cause is not None:
            yield self.cause


class Return(_base_nodes.Statement):
    """Class representing an :class:`ast.Return` node.

    >>> import astroid
    >>> node = astroid.extract_node('return True')
    >>> node
    <Return l.1 at 0x7f23b8211908>
    """

    _astroid_fields = ("value",)

    def __init__(
        self,
        lineno: int | None = None,
        col_offset: int | None = None,
        parent: NodeNG | None = None,
        *,
        end_lineno: int | None = None,
        end_col_offset: int | None = None,
    ) -> None:
        """
        :param lineno: The line that this node appears on in the source code.

        :param col_offset: The column that this node appears on in the
            source code.

        :param parent: The parent node in the syntax tree.

        :param end_lineno: The last line this node appears on in the source code.

        :param end_col_offset: The end column this node appears on in the
            source code. Note: This is after the last symbol.
        """
        self.value: NodeNG | None = None  # can be None
        """The value being returned."""

        super().__init__(
            lineno=lineno,
            col_offset=col_offset,
            end_lineno=end_lineno,
            end_col_offset=end_col_offset,
            parent=parent,
        )

    def postinit(self, value: NodeNG | None = None) -> None:
        """Do some setup after initialisation.

        :param value: The value being returned.
        """
        self.value = value

    def get_children(self):
        if self.value is not None:
            yield self.value

    def is_tuple_return(self):
        return isinstance(self.value, Tuple)

    def _get_return_nodes_skip_functions(self):
        yield self


class Set(BaseContainer):
    """Class representing an :class:`ast.Set` node.

    >>> import astroid
    >>> node = astroid.extract_node('{1, 2, 3}')
    >>> node
    <Set.set l.1 at 0x7f23b2e71d68>
    """

    infer_unary_op: ClassVar[InferUnaryOp[Set]]

    def pytype(self):
        """Get the name of the type that this node represents.

        :returns: The name of the type.
        :rtype: str
        """
        return "builtins.set"


class Slice(NodeNG):
    """Class representing an :class:`ast.Slice` node.

    >>> import astroid
    >>> node = astroid.extract_node('things[1:3]')
    >>> node
    <Subscript l.1 at 0x7f23b2e71f60>
    >>> node.slice
    <Slice l.1 at 0x7f23b2e71e80>
    """

    _astroid_fields = ("lower", "upper", "step")

    def __init__(
        self,
        lineno: int | None = None,
        col_offset: int | None = None,
        parent: NodeNG | None = None,
        *,
        end_lineno: int | None = None,
        end_col_offset: int | None = None,
    ) -> None:
        """
        :param lineno: The line that this node appears on in the source code.

        :param col_offset: The column that this node appears on in the
            source code.

        :param parent: The parent node in the syntax tree.

        :param end_lineno: The last line this node appears on in the source code.

        :param end_col_offset: The end column this node appears on in the
            source code. Note: This is after the last symbol.
        """
        self.lower: NodeNG | None = None  # can be None
        """The lower index in the slice."""

        self.upper: NodeNG | None = None  # can be None
        """The upper index in the slice."""

        self.step: NodeNG | None = None  # can be None
        """The step to take between indexes."""

        super().__init__(
            lineno=lineno,
            col_offset=col_offset,
            end_lineno=end_lineno,
            end_col_offset=end_col_offset,
            parent=parent,
        )

    def postinit(
        self,
        lower: NodeNG | None = None,
        upper: NodeNG | None = None,
        step: NodeNG | None = None,
    ) -> None:
        """Do some setup after initialisation.

        :param lower: The lower index in the slice.

        :param upper: The upper index in the slice.

        :param step: The step to take between index.
        """
        self.lower = lower
        self.upper = upper
        self.step = step

    def _wrap_attribute(self, attr):
        """Wrap the empty attributes of the Slice in a Const node."""
        if not attr:
            const = const_factory(attr)
            const.parent = self
            return const
        return attr

    @cached_property
    def _proxied(self):
        builtins = AstroidManager().builtins_module
        return builtins.getattr("slice")[0]

    def pytype(self):
        """Get the name of the type that this node represents.

        :returns: The name of the type.
        :rtype: str
        """
        return "builtins.slice"

    def igetattr(self, attrname, context=None):
        """Infer the possible values of the given attribute on the slice.

        :param attrname: The name of the attribute to infer.
        :type attrname: str

        :returns: The inferred possible values.
        :rtype: iterable(NodeNG)
        """
        if attrname == "start":
            yield self._wrap_attribute(self.lower)
        elif attrname == "stop":
            yield self._wrap_attribute(self.upper)
        elif attrname == "step":
            yield self._wrap_attribute(self.step)
        else:
            yield from self.getattr(attrname, context=context)

    def getattr(self, attrname, context=None):
        return self._proxied.getattr(attrname, context)

    def get_children(self):
        if self.lower is not None:
            yield self.lower

        if self.upper is not None:
            yield self.upper

        if self.step is not None:
            yield self.step


class Starred(_base_nodes.ParentAssignNode):
    """Class representing an :class:`ast.Starred` node.

    >>> import astroid
    >>> node = astroid.extract_node('*args')
    >>> node
    <Starred l.1 at 0x7f23b2e41978>
    """

    _astroid_fields = ("value",)
    _other_fields = ("ctx",)

    def __init__(
        self,
        ctx: Context | None = None,
        lineno: int | None = None,
        col_offset: int | None = None,
        parent: NodeNG | None = None,
        *,
        end_lineno: int | None = None,
        end_col_offset: int | None = None,
    ) -> None:
        """
        :param ctx: Whether the list is assigned to or loaded from.

        :param lineno: The line that this node appears on in the source code.

        :param col_offset: The column that this node appears on in the
            source code.

        :param parent: The parent node in the syntax tree.

        :param end_lineno: The last line this node appears on in the source code.

        :param end_col_offset: The end column this node appears on in the
            source code. Note: This is after the last symbol.
        """
        self.value: NodeNG | None = None
        """What is being unpacked."""

        self.ctx: Context | None = ctx
        """Whether the starred item is assigned to or loaded from."""

        super().__init__(
            lineno=lineno,
            col_offset=col_offset,
            end_lineno=end_lineno,
            end_col_offset=end_col_offset,
            parent=parent,
        )

    def postinit(self, value: NodeNG | None = None) -> None:
        """Do some setup after initialisation.

        :param value: What is being unpacked.
        """
        self.value = value

    assigned_stmts: ClassVar[AssignedStmtsCall[Starred]]
    """Returns the assigned statement (non inferred) according to the assignment type.
    See astroid/protocols.py for actual implementation.
    """

    def get_children(self):
        yield self.value


class Subscript(NodeNG):
    """Class representing an :class:`ast.Subscript` node.

    >>> import astroid
    >>> node = astroid.extract_node('things[1:3]')
    >>> node
    <Subscript l.1 at 0x7f23b2e71f60>
    """

    _astroid_fields = ("value", "slice")
    _other_fields = ("ctx",)

    infer_lhs: ClassVar[InferLHS[Subscript]]

    def __init__(
        self,
        ctx: Context | None = None,
        lineno: int | None = None,
        col_offset: int | None = None,
        parent: NodeNG | None = None,
        *,
        end_lineno: int | None = None,
        end_col_offset: int | None = None,
    ) -> None:
        """
        :param ctx: Whether the subscripted item is assigned to or loaded from.

        :param lineno: The line that this node appears on in the source code.

        :param col_offset: The column that this node appears on in the
            source code.

        :param parent: The parent node in the syntax tree.

        :param end_lineno: The last line this node appears on in the source code.

        :param end_col_offset: The end column this node appears on in the
            source code. Note: This is after the last symbol.
        """
        self.value: NodeNG | None = None
        """What is being indexed."""

        self.slice: NodeNG | None = None
        """The slice being used to lookup."""

        self.ctx: Context | None = ctx
        """Whether the subscripted item is assigned to or loaded from."""

        super().__init__(
            lineno=lineno,
            col_offset=col_offset,
            end_lineno=end_lineno,
            end_col_offset=end_col_offset,
            parent=parent,
        )

    # pylint: disable=redefined-builtin; had to use the same name as builtin ast module.
    def postinit(
        self, value: NodeNG | None = None, slice: NodeNG | None = None
    ) -> None:
        """Do some setup after initialisation.

        :param value: What is being indexed.

        :param slice: The slice being used to lookup.
        """
        self.value = value
        self.slice = slice

    def get_children(self):
        yield self.value
        yield self.slice


class TryExcept(_base_nodes.MultiLineWithElseBlockNode, _base_nodes.Statement):
    """Class representing an :class:`ast.TryExcept` node.

    >>> import astroid
    >>> node = astroid.extract_node('''
        try:
            do_something()
        except Exception as error:
            print("Error!")
        ''')
    >>> node
    <TryExcept l.2 at 0x7f23b2e9d908>
    """

    _astroid_fields = ("body", "handlers", "orelse")
    _multi_line_block_fields = ("body", "handlers", "orelse")

    def __init__(
        self,
        lineno: int | None = None,
        col_offset: int | None = None,
        parent: NodeNG | None = None,
        *,
        end_lineno: int | None = None,
        end_col_offset: int | None = None,
    ) -> None:
        """
        :param lineno: The line that this node appears on in the source code.

        :param col_offset: The column that this node appears on in the
            source code.

        :param parent: The parent node in the syntax tree.

        :param end_lineno: The last line this node appears on in the source code.

        :param end_col_offset: The end column this node appears on in the
            source code. Note: This is after the last symbol.
        """
        self.body: list[NodeNG] = []
        """The contents of the block to catch exceptions from."""

        self.handlers: list[ExceptHandler] = []
        """The exception handlers."""

        self.orelse: list[NodeNG] = []
        """The contents of the ``else`` block."""

        super().__init__(
            lineno=lineno,
            col_offset=col_offset,
            end_lineno=end_lineno,
            end_col_offset=end_col_offset,
            parent=parent,
        )

    def postinit(
        self,
        body: list[NodeNG] | None = None,
        handlers: list[ExceptHandler] | None = None,
        orelse: list[NodeNG] | None = None,
    ) -> None:
        """Do some setup after initialisation.

        :param body: The contents of the block to catch exceptions from.

        :param handlers: The exception handlers.

        :param orelse: The contents of the ``else`` block.
        """
        if body is not None:
            self.body = body
        if handlers is not None:
            self.handlers = handlers
        if orelse is not None:
            self.orelse = orelse

    def _infer_name(self, frame, name):
        return name

    def block_range(self, lineno):
        """Get a range from the given line number to where this node ends.

        :param lineno: The line number to start the range at.
        :type lineno: int

        :returns: The range of line numbers that this node belongs to,
            starting at the given line number.
        :rtype: tuple(int, int)
        """
        last = None
        for exhandler in self.handlers:
            if exhandler.type and lineno == exhandler.type.fromlineno:
                return lineno, lineno
            if exhandler.body[0].fromlineno <= lineno <= exhandler.body[-1].tolineno:
                return lineno, exhandler.body[-1].tolineno
            if last is None:
                last = exhandler.body[0].fromlineno - 1
        return self._elsed_block_range(lineno, self.orelse, last)

    def get_children(self):
        yield from self.body

        yield from self.handlers or ()
        yield from self.orelse or ()


class TryFinally(_base_nodes.MultiLineWithElseBlockNode, _base_nodes.Statement):
    """Class representing an :class:`ast.TryFinally` node.

    >>> import astroid
    >>> node = astroid.extract_node('''
    try:
        do_something()
    except Exception as error:
        print("Error!")
    finally:
        print("Cleanup!")
    ''')
    >>> node
    <TryFinally l.2 at 0x7f23b2e41d68>
    """

    _astroid_fields = ("body", "finalbody")
    _multi_line_block_fields = ("body", "finalbody")

    def __init__(
        self,
        lineno: int | None = None,
        col_offset: int | None = None,
        parent: NodeNG | None = None,
        *,
        end_lineno: int | None = None,
        end_col_offset: int | None = None,
    ) -> None:
        """
        :param lineno: The line that this node appears on in the source code.

        :param col_offset: The column that this node appears on in the
            source code.

        :param parent: The parent node in the syntax tree.

        :param end_lineno: The last line this node appears on in the source code.

        :param end_col_offset: The end column this node appears on in the
            source code. Note: This is after the last symbol.
        """
        self.body: list[NodeNG | TryExcept] = []
        """The try-except that the finally is attached to."""

        self.finalbody: list[NodeNG] = []
        """The contents of the ``finally`` block."""

        super().__init__(
            lineno=lineno,
            col_offset=col_offset,
            end_lineno=end_lineno,
            end_col_offset=end_col_offset,
            parent=parent,
        )

    def postinit(
        self,
        body: list[NodeNG | TryExcept] | None = None,
        finalbody: list[NodeNG] | None = None,
    ) -> None:
        """Do some setup after initialisation.

        :param body: The try-except that the finally is attached to.

        :param finalbody: The contents of the ``finally`` block.
        """
        if body is not None:
            self.body = body
        if finalbody is not None:
            self.finalbody = finalbody

    def block_range(self, lineno):
        """Get a range from the given line number to where this node ends.

        :param lineno: The line number to start the range at.
        :type lineno: int

        :returns: The range of line numbers that this node belongs to,
            starting at the given line number.
        :rtype: tuple(int, int)
        """
        child = self.body[0]
        # py2.5 try: except: finally:
        if (
            isinstance(child, TryExcept)
            and child.fromlineno == self.fromlineno
            and child.tolineno >= lineno > self.fromlineno
        ):
            return child.block_range(lineno)
        return self._elsed_block_range(lineno, self.finalbody)

    def get_children(self):
        yield from self.body
        yield from self.finalbody


class Tuple(BaseContainer):
    """Class representing an :class:`ast.Tuple` node.

    >>> import astroid
    >>> node = astroid.extract_node('(1, 2, 3)')
    >>> node
    <Tuple.tuple l.1 at 0x7f23b2e41780>
    """

    _other_fields = ("ctx",)

    infer_unary_op: ClassVar[InferUnaryOp[Tuple]]

    def __init__(
        self,
        ctx: Context | None = None,
        lineno: int | None = None,
        col_offset: int | None = None,
        parent: NodeNG | None = None,
        *,
        end_lineno: int | None = None,
        end_col_offset: int | None = None,
    ) -> None:
        """
        :param ctx: Whether the tuple is assigned to or loaded from.

        :param lineno: The line that this node appears on in the source code.

        :param col_offset: The column that this node appears on in the
            source code.

        :param parent: The parent node in the syntax tree.

        :param end_lineno: The last line this node appears on in the source code.

        :param end_col_offset: The end column this node appears on in the
            source code. Note: This is after the last symbol.
        """
        self.ctx: Context | None = ctx
        """Whether the tuple is assigned to or loaded from."""

        super().__init__(
            lineno=lineno,
            col_offset=col_offset,
            end_lineno=end_lineno,
            end_col_offset=end_col_offset,
            parent=parent,
        )

    assigned_stmts: ClassVar[AssignedStmtsCall[Tuple]]
    """Returns the assigned statement (non inferred) according to the assignment type.
    See astroid/protocols.py for actual implementation.
    """

    def pytype(self):
        """Get the name of the type that this node represents.

        :returns: The name of the type.
        :rtype: str
        """
        return "builtins.tuple"

    def getitem(self, index, context=None):
        """Get an item from this node.

        :param index: The node to use as a subscript index.
        :type index: Const or Slice
        """
        return _container_getitem(self, self.elts, index, context=context)


class UnaryOp(NodeNG):
    """Class representing an :class:`ast.UnaryOp` node.

    >>> import astroid
    >>> node = astroid.extract_node('-5')
    >>> node
    <UnaryOp l.1 at 0x7f23b2e4e198>
    """

    _astroid_fields = ("operand",)
    _other_fields = ("op",)

    @decorators.deprecate_default_argument_values(op="str")
    def __init__(
        self,
        op: str | None = None,
        lineno: int | None = None,
        col_offset: int | None = None,
        parent: NodeNG | None = None,
        *,
        end_lineno: int | None = None,
        end_col_offset: int | None = None,
    ) -> None:
        """
        :param op: The operator.

        :param lineno: The line that this node appears on in the source code.

        :param col_offset: The column that this node appears on in the
            source code.

        :param parent: The parent node in the syntax tree.

        :param end_lineno: The last line this node appears on in the source code.

        :param end_col_offset: The end column this node appears on in the
            source code. Note: This is after the last symbol.
        """
        self.op: str | None = op
        """The operator."""

        self.operand: NodeNG | None = None
        """What the unary operator is applied to."""

        super().__init__(
            lineno=lineno,
            col_offset=col_offset,
            end_lineno=end_lineno,
            end_col_offset=end_col_offset,
            parent=parent,
        )

    def postinit(self, operand: NodeNG | None = None) -> None:
        """Do some setup after initialisation.

        :param operand: What the unary operator is applied to.
        """
        self.operand = operand

    # This is set by inference.py
    _infer_unaryop: ClassVar[
        InferBinaryOperation[UnaryOp, util.BadUnaryOperationMessage]
    ]

    def type_errors(self, context=None):
        """Get a list of type errors which can occur during inference.

        Each TypeError is represented by a :class:`BadBinaryOperationMessage`,
        which holds the original exception.

        :returns: The list of possible type errors.
        :rtype: list(BadBinaryOperationMessage)
        """
        try:
            results = self._infer_unaryop(context=context)
            return [
                result
                for result in results
                if isinstance(result, util.BadUnaryOperationMessage)
            ]
        except InferenceError:
            return []

    def get_children(self):
        yield self.operand

    def op_precedence(self):
        if self.op == "not":
            return OP_PRECEDENCE[self.op]

        return super().op_precedence()


class While(_base_nodes.MultiLineWithElseBlockNode, _base_nodes.Statement):
    """Class representing an :class:`ast.While` node.

    >>> import astroid
    >>> node = astroid.extract_node('''
    while condition():
        print("True")
    ''')
    >>> node
    <While l.2 at 0x7f23b2e4e390>
    """

    _astroid_fields = ("test", "body", "orelse")
    _multi_line_block_fields = ("body", "orelse")

    def __init__(
        self,
        lineno: int | None = None,
        col_offset: int | None = None,
        parent: NodeNG | None = None,
        *,
        end_lineno: int | None = None,
        end_col_offset: int | None = None,
    ) -> None:
        """
        :param lineno: The line that this node appears on in the source code.

        :param col_offset: The column that this node appears on in the
            source code.

        :param parent: The parent node in the syntax tree.

        :param end_lineno: The last line this node appears on in the source code.

        :param end_col_offset: The end column this node appears on in the
            source code. Note: This is after the last symbol.
        """
        self.test: NodeNG | None = None
        """The condition that the loop tests."""

        self.body: list[NodeNG] = []
        """The contents of the loop."""

        self.orelse: list[NodeNG] = []
        """The contents of the ``else`` block."""

        super().__init__(
            lineno=lineno,
            col_offset=col_offset,
            end_lineno=end_lineno,
            end_col_offset=end_col_offset,
            parent=parent,
        )

    def postinit(
        self,
        test: NodeNG | None = None,
        body: list[NodeNG] | None = None,
        orelse: list[NodeNG] | None = None,
    ) -> None:
        """Do some setup after initialisation.

        :param test: The condition that the loop tests.

        :param body: The contents of the loop.

        :param orelse: The contents of the ``else`` block.
        """
        self.test = test
        if body is not None:
            self.body = body
        if orelse is not None:
            self.orelse = orelse

    @cached_property
    def blockstart_tolineno(self):
        """The line on which the beginning of this block ends.

        :type: int
        """
        return self.test.tolineno

    def block_range(self, lineno):
        """Get a range from the given line number to where this node ends.

        :param lineno: The line number to start the range at.
        :type lineno: int

        :returns: The range of line numbers that this node belongs to,
            starting at the given line number.
        :rtype: tuple(int, int)
        """
        return self._elsed_block_range(lineno, self.orelse)

    def get_children(self):
        yield self.test

        yield from self.body
        yield from self.orelse

    def _get_yield_nodes_skip_lambdas(self):
        """A While node can contain a Yield node in the test"""
        yield from self.test._get_yield_nodes_skip_lambdas()
        yield from super()._get_yield_nodes_skip_lambdas()


class With(
    _base_nodes.MultiLineWithElseBlockNode,
    _base_nodes.AssignTypeNode,
    _base_nodes.Statement,
):
    """Class representing an :class:`ast.With` node.

    >>> import astroid
    >>> node = astroid.extract_node('''
    with open(file_path) as file_:
        print(file_.read())
    ''')
    >>> node
    <With l.2 at 0x7f23b2e4e710>
    """

    _astroid_fields = ("items", "body")
    _other_other_fields = ("type_annotation",)
    _multi_line_block_fields = ("body",)

    def __init__(
        self,
        lineno: int | None = None,
        col_offset: int | None = None,
        parent: NodeNG | None = None,
        *,
        end_lineno: int | None = None,
        end_col_offset: int | None = None,
    ) -> None:
        """
        :param lineno: The line that this node appears on in the source code.

        :param col_offset: The column that this node appears on in the
            source code.

        :param parent: The parent node in the syntax tree.

        :param end_lineno: The last line this node appears on in the source code.

        :param end_col_offset: The end column this node appears on in the
            source code. Note: This is after the last symbol.
        """
        self.items: list[tuple[NodeNG, NodeNG | None]] = []
        """The pairs of context managers and the names they are assigned to."""

        self.body: list[NodeNG] = []
        """The contents of the ``with`` block."""

        self.type_annotation: NodeNG | None = None  # can be None
        """If present, this will contain the type annotation passed by a type comment"""

        super().__init__(
            lineno=lineno,
            col_offset=col_offset,
            end_lineno=end_lineno,
            end_col_offset=end_col_offset,
            parent=parent,
        )

    def postinit(
        self,
        items: list[tuple[NodeNG, NodeNG | None]] | None = None,
        body: list[NodeNG] | None = None,
        type_annotation: NodeNG | None = None,
    ) -> None:
        """Do some setup after initialisation.

        :param items: The pairs of context managers and the names
            they are assigned to.

        :param body: The contents of the ``with`` block.
        """
        if items is not None:
            self.items = items
        if body is not None:
            self.body = body
        self.type_annotation = type_annotation

    assigned_stmts: ClassVar[AssignedStmtsCall[With]]
    """Returns the assigned statement (non inferred) according to the assignment type.
    See astroid/protocols.py for actual implementation.
    """

    @cached_property
    def blockstart_tolineno(self):
        """The line on which the beginning of this block ends.

        :type: int
        """
        return self.items[-1][0].tolineno

    def get_children(self):
        """Get the child nodes below this node.

        :returns: The children.
        :rtype: iterable(NodeNG)
        """
        for expr, var in self.items:
            yield expr
            if var:
                yield var
        yield from self.body


class AsyncWith(With):
    """Asynchronous ``with`` built with the ``async`` keyword."""


class Yield(NodeNG):
    """Class representing an :class:`ast.Yield` node.

    >>> import astroid
    >>> node = astroid.extract_node('yield True')
    >>> node
    <Yield l.1 at 0x7f23b2e4e5f8>
    """

    _astroid_fields = ("value",)

    def __init__(
        self,
        lineno: int | None = None,
        col_offset: int | None = None,
        parent: NodeNG | None = None,
        *,
        end_lineno: int | None = None,
        end_col_offset: int | None = None,
    ) -> None:
        """
        :param lineno: The line that this node appears on in the source code.

        :param col_offset: The column that this node appears on in the
            source code.

        :param parent: The parent node in the syntax tree.

        :param end_lineno: The last line this node appears on in the source code.

        :param end_col_offset: The end column this node appears on in the
            source code. Note: This is after the last symbol.
        """
        self.value: NodeNG | None = None  # can be None
        """The value to yield."""

        super().__init__(
            lineno=lineno,
            col_offset=col_offset,
            end_lineno=end_lineno,
            end_col_offset=end_col_offset,
            parent=parent,
        )

    def postinit(self, value: NodeNG | None = None) -> None:
        """Do some setup after initialisation.

        :param value: The value to yield.
        """
        self.value = value

    def get_children(self):
        if self.value is not None:
            yield self.value

    def _get_yield_nodes_skip_lambdas(self):
        yield self


class YieldFrom(Yield):  # TODO value is required, not optional
    """Class representing an :class:`ast.YieldFrom` node."""


class DictUnpack(_base_nodes.NoChildrenNode):
    """Represents the unpacking of dicts into dicts using :pep:`448`."""


class FormattedValue(NodeNG):
    """Class representing an :class:`ast.FormattedValue` node.

    Represents a :pep:`498` format string.

    >>> import astroid
    >>> node = astroid.extract_node('f"Format {type_}"')
    >>> node
    <JoinedStr l.1 at 0x7f23b2e4ed30>
    >>> node.values
    [<Const.str l.1 at 0x7f23b2e4eda0>, <FormattedValue l.1 at 0x7f23b2e4edd8>]
    """

    _astroid_fields = ("value", "format_spec")
    _other_fields = ("conversion",)

    def __init__(
        self,
        lineno: int | None = None,
        col_offset: int | None = None,
        parent: NodeNG | None = None,
        *,
        end_lineno: int | None = None,
        end_col_offset: int | None = None,
    ) -> None:
        """
        :param lineno: The line that this node appears on in the source code.

        :param col_offset: The column that this node appears on in the
            source code.

        :param parent: The parent node in the syntax tree.

        :param end_lineno: The last line this node appears on in the source code.

        :param end_col_offset: The end column this node appears on in the
            source code. Note: This is after the last symbol.
        """
        self.value: NodeNG
        """The value to be formatted into the string."""

        self.conversion: int | None = None  # can be None
        """The type of formatting to be applied to the value.

        .. seealso::
            :class:`ast.FormattedValue`
        """

        self.format_spec: NodeNG | None = None  # can be None
        """The formatting to be applied to the value.

        .. seealso::
            :class:`ast.FormattedValue`

        :type: JoinedStr or None
        """

        super().__init__(
            lineno=lineno,
            col_offset=col_offset,
            end_lineno=end_lineno,
            end_col_offset=end_col_offset,
            parent=parent,
        )

    def postinit(
        self,
        value: NodeNG,
        conversion: int | None = None,
        format_spec: NodeNG | None = None,
    ) -> None:
        """Do some setup after initialisation.

        :param value: The value to be formatted into the string.

        :param conversion: The type of formatting to be applied to the value.

        :param format_spec: The formatting to be applied to the value.
        :type format_spec: JoinedStr or None
        """
        self.value = value
        self.conversion = conversion
        self.format_spec = format_spec

    def get_children(self):
        yield self.value

        if self.format_spec is not None:
            yield self.format_spec


class JoinedStr(NodeNG):
    """Represents a list of string expressions to be joined.

    >>> import astroid
    >>> node = astroid.extract_node('f"Format {type_}"')
    >>> node
    <JoinedStr l.1 at 0x7f23b2e4ed30>
    """

    _astroid_fields = ("values",)

    def __init__(
        self,
        lineno: int | None = None,
        col_offset: int | None = None,
        parent: NodeNG | None = None,
        *,
        end_lineno: int | None = None,
        end_col_offset: int | None = None,
    ) -> None:
        """
        :param lineno: The line that this node appears on in the source code.

        :param col_offset: The column that this node appears on in the
            source code.

        :param parent: The parent node in the syntax tree.

        :param end_lineno: The last line this node appears on in the source code.

        :param end_col_offset: The end column this node appears on in the
            source code. Note: This is after the last symbol.
        """
        self.values: list[NodeNG] = []
        """The string expressions to be joined.

        :type: list(FormattedValue or Const)
        """

        super().__init__(
            lineno=lineno,
            col_offset=col_offset,
            end_lineno=end_lineno,
            end_col_offset=end_col_offset,
            parent=parent,
        )

    def postinit(self, values: list[NodeNG] | None = None) -> None:
        """Do some setup after initialisation.

        :param value: The string expressions to be joined.

        :type: list(FormattedValue or Const)
        """
        if values is not None:
            self.values = values

    def get_children(self):
        yield from self.values


class NamedExpr(_base_nodes.AssignTypeNode):
    """Represents the assignment from the assignment expression

    >>> import astroid
    >>> module = astroid.parse('if a := 1: pass')
    >>> module.body[0].test
    <NamedExpr l.1 at 0x7f23b2e4ed30>
    """

    _astroid_fields = ("target", "value")

    optional_assign = True
    """Whether this node optionally assigns a variable.

    Since NamedExpr are not always called they do not always assign."""

    def __init__(
        self,
        lineno: int | None = None,
        col_offset: int | None = None,
        parent: NodeNG | None = None,
        *,
        end_lineno: int | None = None,
        end_col_offset: int | None = None,
    ) -> None:
        """
        :param lineno: The line that this node appears on in the source code.

        :param col_offset: The column that this node appears on in the
            source code.

        :param parent: The parent node in the syntax tree.

        :param end_lineno: The last line this node appears on in the source code.

        :param end_col_offset: The end column this node appears on in the
            source code. Note: This is after the last symbol.
        """
        self.target: NodeNG
        """The assignment target

        :type: Name
        """

        self.value: NodeNG
        """The value that gets assigned in the expression"""

        super().__init__(
            lineno=lineno,
            col_offset=col_offset,
            end_lineno=end_lineno,
            end_col_offset=end_col_offset,
            parent=parent,
        )

    def postinit(self, target: NodeNG, value: NodeNG) -> None:
        self.target = target
        self.value = value

    assigned_stmts: ClassVar[AssignedStmtsCall[NamedExpr]]
    """Returns the assigned statement (non inferred) according to the assignment type.
    See astroid/protocols.py for actual implementation.
    """

    def frame(
        self, *, future: Literal[None, True] = None
    ) -> nodes.FunctionDef | nodes.Module | nodes.ClassDef | nodes.Lambda:
        """The first parent frame node.

        A frame node is a :class:`Module`, :class:`FunctionDef`,
        or :class:`ClassDef`.

        :returns: The first parent frame node.
        """
        if not self.parent:
            raise ParentMissingError(target=self)

        # For certain parents NamedExpr evaluate to the scope of the parent
        if isinstance(self.parent, (Arguments, Keyword, Comprehension)):
            if not self.parent.parent:
                raise ParentMissingError(target=self.parent)
            if not self.parent.parent.parent:
                raise ParentMissingError(target=self.parent.parent)
            return self.parent.parent.parent.frame(future=True)

        return self.parent.frame(future=True)

    def scope(self) -> LocalsDictNodeNG:
        """The first parent node defining a new scope.
        These can be Module, FunctionDef, ClassDef, Lambda, or GeneratorExp nodes.

        :returns: The first parent scope node.
        """
        if not self.parent:
            raise ParentMissingError(target=self)

        # For certain parents NamedExpr evaluate to the scope of the parent
        if isinstance(self.parent, (Arguments, Keyword, Comprehension)):
            if not self.parent.parent:
                raise ParentMissingError(target=self.parent)
            if not self.parent.parent.parent:
                raise ParentMissingError(target=self.parent.parent)
            return self.parent.parent.parent.scope()

        return self.parent.scope()

    def set_local(self, name: str, stmt: AssignName) -> None:
        """Define that the given name is declared in the given statement node.
        NamedExpr's in Arguments, Keyword or Comprehension are evaluated in their
        parent's parent scope. So we add to their frame's locals.

        .. seealso:: :meth:`scope`

        :param name: The name that is being defined.

        :param stmt: The statement that defines the given name.
        """
        self.frame(future=True).set_local(name, stmt)


class Unknown(_base_nodes.AssignTypeNode):
    """This node represents a node in a constructed AST where
    introspection is not possible.  At the moment, it's only used in
    the args attribute of FunctionDef nodes where function signature
    introspection failed.
    """

    name = "Unknown"

    def qname(self):
        return "Unknown"

    def _infer(self, context=None, **kwargs):
        """Inference on an Unknown node immediately terminates."""
        yield util.Uninferable


class EvaluatedObject(NodeNG):
    """Contains an object that has already been inferred

    This class is useful to pre-evaluate a particular node,
    with the resulting class acting as the non-evaluated node.
    """

    name = "EvaluatedObject"
    _astroid_fields = ("original",)
    _other_fields = ("value",)

    def __init__(
        self, original: NodeNG, value: NodeNG | type[util.Uninferable]
    ) -> None:
        self.original: NodeNG = original
        """The original node that has already been evaluated"""

        self.value: NodeNG | type[util.Uninferable] = value
        """The inferred value"""

        super().__init__(
            lineno=self.original.lineno,
            col_offset=self.original.col_offset,
            parent=self.original.parent,
        )

    def _infer(
        self, context: InferenceContext | None = None, **kwargs: Any
    ) -> Generator[NodeNG | type[util.Uninferable], None, None]:
        yield self.value


# Pattern matching #######################################################


class Match(_base_nodes.Statement):
    """Class representing a :class:`ast.Match` node.

    >>> import astroid
    >>> node = astroid.extract_node('''
    match x:
        case 200:
            ...
        case _:
            ...
    ''')
    >>> node
    <Match l.2 at 0x10c24e170>
    """

    _astroid_fields = ("subject", "cases")

    def __init__(
        self,
        lineno: int | None = None,
        col_offset: int | None = None,
        parent: NodeNG | None = None,
        *,
        end_lineno: int | None = None,
        end_col_offset: int | None = None,
    ) -> None:
        self.subject: NodeNG
        self.cases: list[MatchCase]
        super().__init__(
            lineno=lineno,
            col_offset=col_offset,
            end_lineno=end_lineno,
            end_col_offset=end_col_offset,
            parent=parent,
        )

    def postinit(
        self,
        *,
        subject: NodeNG,
        cases: list[MatchCase],
    ) -> None:
        self.subject = subject
        self.cases = cases


class Pattern(NodeNG):
    """Base class for all Pattern nodes."""


class MatchCase(_base_nodes.MultiLineBlockNode):
    """Class representing a :class:`ast.match_case` node.

    >>> import astroid
    >>> node = astroid.extract_node('''
    match x:
        case 200:
            ...
    ''')
    >>> node.cases[0]
    <MatchCase l.3 at 0x10c24e590>
    """

    _astroid_fields = ("pattern", "guard", "body")
    _multi_line_block_fields = ("body",)

    lineno: None
    col_offset: None
    end_lineno: None
    end_col_offset: None

    def __init__(self, *, parent: NodeNG | None = None) -> None:
        self.pattern: Pattern
        self.guard: NodeNG | None
        self.body: list[NodeNG]
        super().__init__(parent=parent)

    def postinit(
        self,
        *,
        pattern: Pattern,
        guard: NodeNG | None,
        body: list[NodeNG],
    ) -> None:
        self.pattern = pattern
        self.guard = guard
        self.body = body


class MatchValue(Pattern):
    """Class representing a :class:`ast.MatchValue` node.

    >>> import astroid
    >>> node = astroid.extract_node('''
    match x:
        case 200:
            ...
    ''')
    >>> node.cases[0].pattern
    <MatchValue l.3 at 0x10c24e200>
    """

    _astroid_fields = ("value",)

    def __init__(
        self,
        lineno: int | None = None,
        col_offset: int | None = None,
        parent: NodeNG | None = None,
        *,
        end_lineno: int | None = None,
        end_col_offset: int | None = None,
    ) -> None:
        self.value: NodeNG
        super().__init__(
            lineno=lineno,
            col_offset=col_offset,
            end_lineno=end_lineno,
            end_col_offset=end_col_offset,
            parent=parent,
        )

    def postinit(self, *, value: NodeNG) -> None:
        self.value = value


class MatchSingleton(Pattern):
    """Class representing a :class:`ast.MatchSingleton` node.

    >>> import astroid
    >>> node = astroid.extract_node('''
    match x:
        case True:
            ...
        case False:
            ...
        case None:
            ...
    ''')
    >>> node.cases[0].pattern
    <MatchSingleton l.3 at 0x10c2282e0>
    >>> node.cases[1].pattern
    <MatchSingleton l.5 at 0x10c228af0>
    >>> node.cases[2].pattern
    <MatchSingleton l.7 at 0x10c229f90>
    """

    _other_fields = ("value",)

    def __init__(
        self,
        *,
        value: Literal[True, False, None],
        lineno: int | None = None,
        col_offset: int | None = None,
        end_lineno: int | None = None,
        end_col_offset: int | None = None,
        parent: NodeNG | None = None,
    ) -> None:
        self.value = value
        super().__init__(
            lineno=lineno,
            col_offset=col_offset,
            end_lineno=end_lineno,
            end_col_offset=end_col_offset,
            parent=parent,
        )


class MatchSequence(Pattern):
    """Class representing a :class:`ast.MatchSequence` node.

    >>> import astroid
    >>> node = astroid.extract_node('''
    match x:
        case [1, 2]:
            ...
        case (1, 2, *_):
            ...
    ''')
    >>> node.cases[0].pattern
    <MatchSequence l.3 at 0x10ca80d00>
    >>> node.cases[1].pattern
    <MatchSequence l.5 at 0x10ca80b20>
    """

    _astroid_fields = ("patterns",)

    def __init__(
        self,
        lineno: int | None = None,
        col_offset: int | None = None,
        parent: NodeNG | None = None,
        *,
        end_lineno: int | None = None,
        end_col_offset: int | None = None,
    ) -> None:
        self.patterns: list[Pattern]
        super().__init__(
            lineno=lineno,
            col_offset=col_offset,
            end_lineno=end_lineno,
            end_col_offset=end_col_offset,
            parent=parent,
        )

    def postinit(self, *, patterns: list[Pattern]) -> None:
        self.patterns = patterns


class MatchMapping(_base_nodes.AssignTypeNode, Pattern):
    """Class representing a :class:`ast.MatchMapping` node.

    >>> import astroid
    >>> node = astroid.extract_node('''
    match x:
        case {1: "Hello", 2: "World", 3: _, **rest}:
            ...
    ''')
    >>> node.cases[0].pattern
    <MatchMapping l.3 at 0x10c8a8850>
    """

    _astroid_fields = ("keys", "patterns", "rest")

    def __init__(
        self,
        lineno: int | None = None,
        col_offset: int | None = None,
        parent: NodeNG | None = None,
        *,
        end_lineno: int | None = None,
        end_col_offset: int | None = None,
    ) -> None:
        self.keys: list[NodeNG]
        self.patterns: list[Pattern]
        self.rest: AssignName | None
        super().__init__(
            lineno=lineno,
            col_offset=col_offset,
            end_lineno=end_lineno,
            end_col_offset=end_col_offset,
            parent=parent,
        )

    def postinit(
        self,
        *,
        keys: list[NodeNG],
        patterns: list[Pattern],
        rest: AssignName | None,
    ) -> None:
        self.keys = keys
        self.patterns = patterns
        self.rest = rest

    assigned_stmts: ClassVar[
        Callable[
            [
                MatchMapping,
                AssignName,
                InferenceContext | None,
                None,
            ],
            Generator[NodeNG, None, None],
        ]
    ]
    """Returns the assigned statement (non inferred) according to the assignment type.
    See astroid/protocols.py for actual implementation.
    """


class MatchClass(Pattern):
    """Class representing a :class:`ast.MatchClass` node.

    >>> import astroid
    >>> node = astroid.extract_node('''
    match x:
        case Point2D(0, 0):
            ...
        case Point3D(x=0, y=0, z=0):
            ...
    ''')
    >>> node.cases[0].pattern
    <MatchClass l.3 at 0x10ca83940>
    >>> node.cases[1].pattern
    <MatchClass l.5 at 0x10ca80880>
    """

    _astroid_fields = ("cls", "patterns", "kwd_patterns")
    _other_fields = ("kwd_attrs",)

    def __init__(
        self,
        lineno: int | None = None,
        col_offset: int | None = None,
        parent: NodeNG | None = None,
        *,
        end_lineno: int | None = None,
        end_col_offset: int | None = None,
    ) -> None:
        self.cls: NodeNG
        self.patterns: list[Pattern]
        self.kwd_attrs: list[str]
        self.kwd_patterns: list[Pattern]
        super().__init__(
            lineno=lineno,
            col_offset=col_offset,
            end_lineno=end_lineno,
            end_col_offset=end_col_offset,
            parent=parent,
        )

    def postinit(
        self,
        *,
        cls: NodeNG,
        patterns: list[Pattern],
        kwd_attrs: list[str],
        kwd_patterns: list[Pattern],
    ) -> None:
        self.cls = cls
        self.patterns = patterns
        self.kwd_attrs = kwd_attrs
        self.kwd_patterns = kwd_patterns


class MatchStar(_base_nodes.AssignTypeNode, Pattern):
    """Class representing a :class:`ast.MatchStar` node.

    >>> import astroid
    >>> node = astroid.extract_node('''
    match x:
        case [1, *_]:
            ...
    ''')
    >>> node.cases[0].pattern.patterns[1]
    <MatchStar l.3 at 0x10ca809a0>
    """

    _astroid_fields = ("name",)

    def __init__(
        self,
        lineno: int | None = None,
        col_offset: int | None = None,
        parent: NodeNG | None = None,
        *,
        end_lineno: int | None = None,
        end_col_offset: int | None = None,
    ) -> None:
        self.name: AssignName | None
        super().__init__(
            lineno=lineno,
            col_offset=col_offset,
            end_lineno=end_lineno,
            end_col_offset=end_col_offset,
            parent=parent,
        )

    def postinit(self, *, name: AssignName | None) -> None:
        self.name = name

    assigned_stmts: ClassVar[
        Callable[
            [
                MatchStar,
                AssignName,
                InferenceContext | None,
                None,
            ],
            Generator[NodeNG, None, None],
        ]
    ]
    """Returns the assigned statement (non inferred) according to the assignment type.
    See astroid/protocols.py for actual implementation.
    """


class MatchAs(_base_nodes.AssignTypeNode, Pattern):
    """Class representing a :class:`ast.MatchAs` node.

    >>> import astroid
    >>> node = astroid.extract_node('''
    match x:
        case [1, a]:
            ...
        case {'key': b}:
            ...
        case Point2D(0, 0) as c:
            ...
        case d:
            ...
    ''')
    >>> node.cases[0].pattern.patterns[1]
    <MatchAs l.3 at 0x10d0b2da0>
    >>> node.cases[1].pattern.patterns[0]
    <MatchAs l.5 at 0x10d0b2920>
    >>> node.cases[2].pattern
    <MatchAs l.7 at 0x10d0b06a0>
    >>> node.cases[3].pattern
    <MatchAs l.9 at 0x10d09b880>
    """

    _astroid_fields = ("pattern", "name")

    def __init__(
        self,
        lineno: int | None = None,
        col_offset: int | None = None,
        parent: NodeNG | None = None,
        *,
        end_lineno: int | None = None,
        end_col_offset: int | None = None,
    ) -> None:
        self.pattern: Pattern | None
        self.name: AssignName | None
        super().__init__(
            lineno=lineno,
            col_offset=col_offset,
            end_lineno=end_lineno,
            end_col_offset=end_col_offset,
            parent=parent,
        )

    def postinit(
        self,
        *,
        pattern: Pattern | None,
        name: AssignName | None,
    ) -> None:
        self.pattern = pattern
        self.name = name

    assigned_stmts: ClassVar[
        Callable[
            [
                MatchAs,
                AssignName,
                InferenceContext | None,
                None,
            ],
            Generator[NodeNG, None, None],
        ]
    ]
    """Returns the assigned statement (non inferred) according to the assignment type.
    See astroid/protocols.py for actual implementation.
    """


class MatchOr(Pattern):
    """Class representing a :class:`ast.MatchOr` node.

    >>> import astroid
    >>> node = astroid.extract_node('''
    match x:
        case 400 | 401 | 402:
            ...
    ''')
    >>> node.cases[0].pattern
    <MatchOr l.3 at 0x10d0b0b50>
    """

    _astroid_fields = ("patterns",)

    def __init__(
        self,
        lineno: int | None = None,
        col_offset: int | None = None,
        parent: NodeNG | None = None,
        *,
        end_lineno: int | None = None,
        end_col_offset: int | None = None,
    ) -> None:
        self.patterns: list[Pattern]
        super().__init__(
            lineno=lineno,
            col_offset=col_offset,
            end_lineno=end_lineno,
            end_col_offset=end_col_offset,
            parent=parent,
        )

    def postinit(self, *, patterns: list[Pattern]) -> None:
        self.patterns = patterns


# constants ##############################################################

# The _proxied attribute of all container types (List, Tuple, etc.)
# are set during bootstrapping by _astroid_bootstrapping().
CONST_CLS: dict[type, type[NodeNG]] = {
    list: List,
    tuple: Tuple,
    dict: Dict,
    set: Set,
    type(None): Const,
    type(NotImplemented): Const,
    type(...): Const,
    bool: Const,
    int: Const,
    float: Const,
    complex: Const,
    str: Const,
    bytes: Const,
}


def const_factory(value: Any) -> ConstFactoryResult:
    """Return an astroid node for a python value."""
    assert not isinstance(value, NodeNG)

    # This only handles instances of the CONST types. Any
    # subclasses get inferred as EmptyNode.
    # TODO: See if we should revisit these with the normal builder.
    if value.__class__ not in CONST_CLS:
        node = EmptyNode()
        node.object = value
        return node

    # TODO: We pass an empty list as elements for a sequence
    # or a mapping, in order to avoid transforming
    # each element to an AST. This is fixed in 2.0
    # and this approach is a temporary hack.
    initializer_cls = CONST_CLS[value.__class__]
    if issubclass(initializer_cls, (Dict, List, Set, Tuple)):
        instance = initializer_cls()
        instance.postinit([])
        return instance
    return Const(value)<|MERGE_RESOLUTION|>--- conflicted
+++ resolved
@@ -69,18 +69,15 @@
     ],
     Any,
 ]
+InferBinaryOperation = Callable[
+    [_NodesT, Optional[InferenceContext]],
+    typing.Generator[Union[InferenceResult, _BadOpMessageT], None, None],
+]
 InferLHS = Callable[
     [_NodesT, Optional[InferenceContext]],
     typing.Generator[InferenceResult, None, Optional[InferenceErrorInfo]],
 ]
-<<<<<<< HEAD
 InferUnaryOp = Callable[[_NodesT, str], ConstFactoryResult]
-=======
-InferBinaryOperation = Callable[
-    [_NodesT, Optional[InferenceContext]],
-    typing.Generator[Union[InferenceResult, _BadOpMessageT], None, None],
-]
->>>>>>> 8e7174a9
 
 
 @decorators.raise_if_nothing_inferred
