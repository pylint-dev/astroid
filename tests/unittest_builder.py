--- conflicted
+++ resolved
@@ -26,24 +26,18 @@
 """tests for the astroid builder and rebuilder module"""
 
 import collections
-<<<<<<< HEAD
+import importlib
 import importlib.abc
 import importlib.machinery
 import importlib.util
-=======
-import importlib
->>>>>>> a7d0a18e
 import os
 import pathlib
 import py_compile
 import socket
 import subprocess
 import sys
-<<<<<<< HEAD
 import types
-=======
 import tempfile
->>>>>>> a7d0a18e
 import unittest
 from pathlib import Path
 from typing import Iterator
@@ -807,7 +801,6 @@
     assert isinstance(node, nodes.Module)
 
 
-<<<<<<< HEAD
 def test_c_module_text_signature():
     def _find_dot_so_files(path: Path) -> Iterator[Path]:
         for entry in path.iterdir():
@@ -854,7 +847,7 @@
     finally:
         # cleanup
         subprocess.getoutput(f"rm -f {package_path}/*.so")
-=======
+        
 class HermeticInterpreterTest(unittest.TestCase):
     """Modeled on https://github.com/PyCQA/astroid/pull/1207#issuecomment-951455588"""
 
@@ -915,7 +908,6 @@
                 my_builder.module_build(
                     self.imported_module, modname=self.imported_module_path.stem
                 )
->>>>>>> a7d0a18e
 
 
 if __name__ == "__main__":
